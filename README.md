--- conflicted
+++ resolved
@@ -24,15 +24,12 @@
 * [IPASN](misp_modules/modules/expansion/ipasn.py) - a hover and expansion to get the BGP ASN of an IP address.
 * [passivetotal](misp_modules/modules/expansion/passivetotal.py) - a [passivetotal](https://www.passivetotal.org/) module that queries a number of different PassiveTotal datasets.
 * [sourcecache](misp_modules/modules/expansion/sourcecache.py) - a module to cache a specific link from a MISP instance.
-<<<<<<< HEAD
+
+### Import modules
+
+* [OCR](misp_modules/modules/import_mod/ocr.py) Optical Character Recognition (OCR) module for MISP to import attributes from images, scan or faxes.
 * [stiximport](misp_modules/modules/expansion/stiximport.py) - An import module to process STIX xml/json
-=======
-
-### Import modules
-
-* [OCR](misp_modules/modules/import_mod/ocr.py) Optical Character Recognition (OCR) module for MISP to import attributes from images, scan or faxes.
-
->>>>>>> b0e819f6
+
 ## How to install and start MISP modules?
 
 ~~~~bash
