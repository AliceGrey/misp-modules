<<<<<<< HEAD
from . import _vmray

__all__ = ['vmray_submit', 'asn_history', 'circl_passivedns', 'circl_passivessl',
           'countrycode', 'cve', 'dns', 'domaintools', 'eupi', 'ipasn', 'passivetotal', 'sourcecache',
           'virustotal', 'whois', 'shodan', 'reversedns', 'wiki']
=======
__all__ = ['asn_history', 'circl_passivedns', 'circl_passivessl', 'countrycode', 'cve', 'dns',
           'eupi', 'ipasn', 'passivetotal', 'sourcecache', 'virustotal', 'whois', 'shodan', 'reversedns'
           'geoip_country']
>>>>>>> d09c2f3d
<|MERGE_RESOLUTION|>--- conflicted
+++ resolved
@@ -1,11 +1,5 @@
-<<<<<<< HEAD
 from . import _vmray
 
 __all__ = ['vmray_submit', 'asn_history', 'circl_passivedns', 'circl_passivessl',
            'countrycode', 'cve', 'dns', 'domaintools', 'eupi', 'ipasn', 'passivetotal', 'sourcecache',
-           'virustotal', 'whois', 'shodan', 'reversedns', 'wiki']
-=======
-__all__ = ['asn_history', 'circl_passivedns', 'circl_passivessl', 'countrycode', 'cve', 'dns',
-           'eupi', 'ipasn', 'passivetotal', 'sourcecache', 'virustotal', 'whois', 'shodan', 'reversedns'
-           'geoip_country']
->>>>>>> d09c2f3d
+           'virustotal', 'whois', 'shodan', 'reversedns', 'geoip_country', 'wiki']