--- conflicted
+++ resolved
@@ -62,11 +62,9 @@
 vt-graph-api = "*"
 trustar = "*"
 markdownify = "==0.5.3"
-<<<<<<< HEAD
 dnsdb2 = "*"
-=======
 socialscan = "*"
->>>>>>> 8642464a
+dnsdb2 = "*"
 
 [requires]
 python_version = "3"