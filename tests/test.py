#!/usr/bin/env python3
# -*- coding: utf-8 -*-

import unittest
import requests
import base64
import json
import os
import urllib


class TestModules(unittest.TestCase):

    def setUp(self):
        self.maxDiff = None
        self.headers = {'Content-Type': 'application/json'}
        self.url = "http://127.0.0.1:6666/"

    def test_introspection(self):
        response = requests.get(self.url + "modules")
        print(response.json())
        response.connection.close()

    def test_cve(self):
        with open('tests/bodycve.json', 'r') as f:
            response = requests.post(self.url + "query", data=f.read())
            print(response.json())
            response.connection.close()

    def test_dns(self):
        with open('tests/body.json', 'r') as f:
            response = requests.post(self.url + "query", data=f.read())
            print(response.json())
            response.connection.close()
        with open('tests/body_timeout.json', 'r') as f:
            response = requests.post(self.url + "query", data=f.read())
            print(response.json())
            response.connection.close()

    def test_stix(self):
<<<<<<< HEAD
        with open("tests/stix.xml", "r") as f:
            data = json.dumps({"module":"stiximport",
                    "data":str(base64.b64encode(bytes(f.read(), 'utf-8'))),
                    "config": {"max_size": "15000"},
                   })

            response = requests.post(self.url + "query", data=data)
            response.connection.close()
            print(response.json())

    def test_email_headers(self):
        with open("tests/test_no_attach.eml", "r") as f:
            data = json.dumps({"module":"email_import",
                    "data":str(base64.b64encode(bytes(f.read(), 'utf8')),
                               'utf8')}).encode('utf8')
            response = requests.post(self.url + "query", data=data)
            response.connection.close()
            print(response.json())

    def test_email_attachment_basic(self):
        with open("tests/test_attachment.eml", "r") as f:
            data = json.dumps({"module":"email_import",
                    "data":str(base64.b64encode(bytes(f.read(), 'utf8')),
                               'utf8')}).encode('utf8')
            response = requests.post(self.url + "query", data=data)
            response.connection.close()
            print(response.json())

    def test_email_attachment_unpack(self):
        raise NotImplementedError("NOT IMPLEMENTED")
        with open("tests/test_attachment.eml", "r") as f:
            data = json.dumps({"module":"email_import",
                    "data":str(base64.b64encode(bytes(f.read(), 'utf8')),
                               'utf8')}).encode('utf8')
            response = requests.post(self.url + "query", data=data)
            response.connection.close()
            print(response.json())

    def test_email_attachment_as_malware(self):
        raise NotImplementedError("NOT IMPLEMENTED")
        with open("tests/test_attachment.eml", "r") as f:
            data = json.dumps({"module":"email_import",
                    "data":str(base64.b64encode(bytes(f.read(), 'utf8')),
                               'utf8')}).encode('utf8')
            response = requests.post(self.url + "query", data=data)
            response.connection.close()
            print(response.json())

    def test_email_attachment_as_malware_password_in_body(self):
        raise NotImplementedError("NOT IMPLEMENTED")
        test_email = helper_create_email({"body":"""The password is infected

        Best,
        "some random malware researcher who thinks he is slick." """})

        with open("tests/test_attachment.eml", "r") as f:
            data = json.dumps({"module":"email_import",
                    "data":str(base64.b64encode(test_email)}).encode('utf8')
            response = requests.post(self.url + "query", data=data)
            response.connection.close()
            print(response.json())

    def test_email_attachment_as_malware_password_in_body_sentance(self):
        raise NotImplementedError("NOT IMPLEMENTED")
        test_email = helper_create_email({"body":"""The password is infected.

        Best,
        "some random malware researcher who thinks he is slick." """})

        with open("tests/test_attachment.eml", "r") as f:
            data = json.dumps({"module":"email_import",
                    "data":str(base64.b64encode(test_email)}).encode('utf8')
            response = requests.post(self.url + "query", data=data)
            response.connection.close()
            print(response.json())

    def test_email_attachment_as_malware_password_in_html_body(self):
        raise NotImplementedError("NOT IMPLEMENTED")
        # TODO Encrypt baseline attachment with "i like pineapples!!!"
        # TODO Figure out how to set HTML body
        test_email = helper_create_email({"body":"""The password is found in this email.
        It is "i like pineapples!!!".

        Best,
        "some random malware researcher who thinks he is slick." """})
            response = requests.post(self.url + "query", data=data)
            response.connection.close()
            print(response.json())

    def test_email_attachment_as_malware_password_in_subject(self):
        raise NotImplementedError("NOT IMPLEMENTED")
        with open("tests/test_attachment.eml", "r") as f:
            data = json.dumps({"module":"email_import",
                    "data":str(base64.b64encode(bytes(f.read(), 'utf8')),
                               'utf8')}).encode('utf8')
            response = requests.post(self.url + "query", data=data)
            response.connection.close()
            print(response.json())

    def test_email_attachment_as_malware_passphraise_in_quotes(self):
        raise NotImplementedError("NOT IMPLEMENTED")
        # TODO Encrypt baseline attachment with "i like pineapples!!!"
        test_email = helper_create_email({"body":"""The password is found in this email.
        It is "i like pineapples!!!".

        Best,
        "some random malware researcher who thinks he is slick." """})
        with open("tests/test_attachment.eml", "r") as f:
            data = json.dumps({"module":"email_import",
                    "data":str(base64.b64encode(test_email)}).encode('utf8')
            response = requests.post(self.url + "query", data=data)
            response.connection.close()
            print(response.json())

    def test_email_attachment_as_malware_passphraise_in_brackets(self):
        raise NotImplementedError("NOT IMPLEMENTED")
        # TODO Encrypt baseline attachment with "i like pineapples!!!"
        test_email = helper_create_email({"body":"""The password is found in this email.
        It is [i like pineapples!!!].

        Best,
        "some random malware researcher who thinks he is slick." """})

        with open("tests/test_attachment.eml", "r") as f:
            data = json.dumps({"module":"email_import",
                    "data":str(base64.b64encode(test_email)}).encode('utf8')
            response = requests.post(self.url + "query", data=data)
            response.connection.close()
            print(response.json())

    def test_email_attachment_unpack_and_as_malware(self):
        raise NotImplementedError("NOT IMPLEMENTED")
        with open("tests/test_attachment.eml", "r") as f:
            data = json.dumps({"module":"email_import",
                    "data":str(base64.b64encode(bytes(f.read(), 'utf8')),
                               'utf8')}).encode('utf8')
            response = requests.post(self.url + "query", data=data)
            response.connection.close()
            print(response.json())
=======
        with open("tests/stix.xml", "rb") as f:
            content = base64.b64encode(f.read())
            data = json.dumps({"module": "stiximport",
                               "data": content.decode('utf-8'),
                               })
            response = requests.post(self.url + "query", data=data).json()

            print("STIX :: {}".format(response))
            values = [x["values"][0] for x in response["results"]]

            assert("209.239.79.47" in values)
            assert("41.213.121.180" in values)
            assert("eu-society.com" in values)
>>>>>>> 05d0e9ae

    def test_virustotal(self):
        # This can't actually be tested without disclosing a private
        # API key. This will attempt to run with a .gitignored keyfile
        # and pass if it can't find one

        if not os.path.exists("tests/bodyvirustotal.json"):
<<<<<<< HEAD
          return
=======
            return
>>>>>>> 05d0e9ae

        with open("tests/bodyvirustotal.json", "r") as f:
            response = requests.post(self.url + "query", data=f.read()).json()
        assert(response)
        response.connection.close()



def helper_create_email(**conf):
    raise NotImplementedError("NOT IMPLEMENTED")
    attachment_name = conf.get("attachment_name", None)
    subject = conf.get("subject", "Hello friend this is a test email")
    subject = conf.get("subject", "Hello friend this is a test email")
    received = conf.get("Received", ["""Received: via dmail-2008.19 for +INBOX;\n\tTue, 3 Feb 2009 19:29:12 -0600 (CST)""","""Received: from abc.luxsci.com ([10.10.10.10])\n\tby xyz.luxsci.com (8.13.7/8.13.7) with\n\tESMTP id n141TCa7022588\n\tfor <test@domain.com>;\n\tTue, 3 Feb 2009 19:29:12 -0600""", """Received: from [192.168.0.3] (verizon.net [44.44.44.44])\n\t(user=test@sender.com mech=PLAIN bits=2)\n\tby abc.luxsci.com (8.13.7/8.13.7) with\n\tESMTP id n141SAfo021855\n\t(version=TLSv1/SSLv3 cipher=DHE-RSA-AES256-SHA\n\tbits=256 verify=NOT) for <test@domain.com>;\n\tTue, 3 Feb 2009 19:28:10 -0600"""])
    return_path = conf.get("Return-Path", "Return-Path: evil_spoofer@example.com")








    #def test_domaintools(self):
    #    query = {'config': {'username': 'test_user', 'api_key': 'test_key'}, 'module': 'domaintools', 'domain': 'domaintools.com'}
    #    try:
    #        response = requests.post(self.url + "query", data=json.dumps(query)).json()
    #    except:
    #        pass
    #    response = requests.post(self.url + "query", data=json.dumps(query)).json()
    #    print(response)


if __name__ == '__main__':
    unittest.main()<|MERGE_RESOLUTION|>--- conflicted
+++ resolved
@@ -38,147 +38,6 @@
             response.connection.close()
 
     def test_stix(self):
-<<<<<<< HEAD
-        with open("tests/stix.xml", "r") as f:
-            data = json.dumps({"module":"stiximport",
-                    "data":str(base64.b64encode(bytes(f.read(), 'utf-8'))),
-                    "config": {"max_size": "15000"},
-                   })
-
-            response = requests.post(self.url + "query", data=data)
-            response.connection.close()
-            print(response.json())
-
-    def test_email_headers(self):
-        with open("tests/test_no_attach.eml", "r") as f:
-            data = json.dumps({"module":"email_import",
-                    "data":str(base64.b64encode(bytes(f.read(), 'utf8')),
-                               'utf8')}).encode('utf8')
-            response = requests.post(self.url + "query", data=data)
-            response.connection.close()
-            print(response.json())
-
-    def test_email_attachment_basic(self):
-        with open("tests/test_attachment.eml", "r") as f:
-            data = json.dumps({"module":"email_import",
-                    "data":str(base64.b64encode(bytes(f.read(), 'utf8')),
-                               'utf8')}).encode('utf8')
-            response = requests.post(self.url + "query", data=data)
-            response.connection.close()
-            print(response.json())
-
-    def test_email_attachment_unpack(self):
-        raise NotImplementedError("NOT IMPLEMENTED")
-        with open("tests/test_attachment.eml", "r") as f:
-            data = json.dumps({"module":"email_import",
-                    "data":str(base64.b64encode(bytes(f.read(), 'utf8')),
-                               'utf8')}).encode('utf8')
-            response = requests.post(self.url + "query", data=data)
-            response.connection.close()
-            print(response.json())
-
-    def test_email_attachment_as_malware(self):
-        raise NotImplementedError("NOT IMPLEMENTED")
-        with open("tests/test_attachment.eml", "r") as f:
-            data = json.dumps({"module":"email_import",
-                    "data":str(base64.b64encode(bytes(f.read(), 'utf8')),
-                               'utf8')}).encode('utf8')
-            response = requests.post(self.url + "query", data=data)
-            response.connection.close()
-            print(response.json())
-
-    def test_email_attachment_as_malware_password_in_body(self):
-        raise NotImplementedError("NOT IMPLEMENTED")
-        test_email = helper_create_email({"body":"""The password is infected
-
-        Best,
-        "some random malware researcher who thinks he is slick." """})
-
-        with open("tests/test_attachment.eml", "r") as f:
-            data = json.dumps({"module":"email_import",
-                    "data":str(base64.b64encode(test_email)}).encode('utf8')
-            response = requests.post(self.url + "query", data=data)
-            response.connection.close()
-            print(response.json())
-
-    def test_email_attachment_as_malware_password_in_body_sentance(self):
-        raise NotImplementedError("NOT IMPLEMENTED")
-        test_email = helper_create_email({"body":"""The password is infected.
-
-        Best,
-        "some random malware researcher who thinks he is slick." """})
-
-        with open("tests/test_attachment.eml", "r") as f:
-            data = json.dumps({"module":"email_import",
-                    "data":str(base64.b64encode(test_email)}).encode('utf8')
-            response = requests.post(self.url + "query", data=data)
-            response.connection.close()
-            print(response.json())
-
-    def test_email_attachment_as_malware_password_in_html_body(self):
-        raise NotImplementedError("NOT IMPLEMENTED")
-        # TODO Encrypt baseline attachment with "i like pineapples!!!"
-        # TODO Figure out how to set HTML body
-        test_email = helper_create_email({"body":"""The password is found in this email.
-        It is "i like pineapples!!!".
-
-        Best,
-        "some random malware researcher who thinks he is slick." """})
-            response = requests.post(self.url + "query", data=data)
-            response.connection.close()
-            print(response.json())
-
-    def test_email_attachment_as_malware_password_in_subject(self):
-        raise NotImplementedError("NOT IMPLEMENTED")
-        with open("tests/test_attachment.eml", "r") as f:
-            data = json.dumps({"module":"email_import",
-                    "data":str(base64.b64encode(bytes(f.read(), 'utf8')),
-                               'utf8')}).encode('utf8')
-            response = requests.post(self.url + "query", data=data)
-            response.connection.close()
-            print(response.json())
-
-    def test_email_attachment_as_malware_passphraise_in_quotes(self):
-        raise NotImplementedError("NOT IMPLEMENTED")
-        # TODO Encrypt baseline attachment with "i like pineapples!!!"
-        test_email = helper_create_email({"body":"""The password is found in this email.
-        It is "i like pineapples!!!".
-
-        Best,
-        "some random malware researcher who thinks he is slick." """})
-        with open("tests/test_attachment.eml", "r") as f:
-            data = json.dumps({"module":"email_import",
-                    "data":str(base64.b64encode(test_email)}).encode('utf8')
-            response = requests.post(self.url + "query", data=data)
-            response.connection.close()
-            print(response.json())
-
-    def test_email_attachment_as_malware_passphraise_in_brackets(self):
-        raise NotImplementedError("NOT IMPLEMENTED")
-        # TODO Encrypt baseline attachment with "i like pineapples!!!"
-        test_email = helper_create_email({"body":"""The password is found in this email.
-        It is [i like pineapples!!!].
-
-        Best,
-        "some random malware researcher who thinks he is slick." """})
-
-        with open("tests/test_attachment.eml", "r") as f:
-            data = json.dumps({"module":"email_import",
-                    "data":str(base64.b64encode(test_email)}).encode('utf8')
-            response = requests.post(self.url + "query", data=data)
-            response.connection.close()
-            print(response.json())
-
-    def test_email_attachment_unpack_and_as_malware(self):
-        raise NotImplementedError("NOT IMPLEMENTED")
-        with open("tests/test_attachment.eml", "r") as f:
-            data = json.dumps({"module":"email_import",
-                    "data":str(base64.b64encode(bytes(f.read(), 'utf8')),
-                               'utf8')}).encode('utf8')
-            response = requests.post(self.url + "query", data=data)
-            response.connection.close()
-            print(response.json())
-=======
         with open("tests/stix.xml", "rb") as f:
             content = base64.b64encode(f.read())
             data = json.dumps({"module": "stiximport",
@@ -192,7 +51,136 @@
             assert("209.239.79.47" in values)
             assert("41.213.121.180" in values)
             assert("eu-society.com" in values)
->>>>>>> 05d0e9ae
+
+    def test_email_headers(self):
+        with open("tests/test_no_attach.eml", "r") as f:
+            data = json.dumps({"module":"email_import",
+                    "data":str(base64.b64encode(bytes(f.read(), 'utf8')),
+                               'utf8')}).encode('utf8')
+            response = requests.post(self.url + "query", data=data)
+            response.connection.close()
+            print(response.json())
+
+    def test_email_attachment_basic(self):
+        with open("tests/test_attachment.eml", "r") as f:
+            data = json.dumps({"module":"email_import",
+                    "data":str(base64.b64encode(bytes(f.read(), 'utf8')),
+                               'utf8')}).encode('utf8')
+            response = requests.post(self.url + "query", data=data)
+            response.connection.close()
+            print(response.json())
+
+    def test_email_attachment_unpack(self):
+        raise NotImplementedError("NOT IMPLEMENTED")
+        with open("tests/test_attachment.eml", "r") as f:
+            data = json.dumps({"module":"email_import",
+                    "data":str(base64.b64encode(bytes(f.read(), 'utf8')),
+                               'utf8')}).encode('utf8')
+            response = requests.post(self.url + "query", data=data)
+            response.connection.close()
+            print(response.json())
+
+    def test_email_attachment_as_malware(self):
+        raise NotImplementedError("NOT IMPLEMENTED")
+        with open("tests/test_attachment.eml", "r") as f:
+            data = json.dumps({"module":"email_import",
+                    "data":str(base64.b64encode(bytes(f.read(), 'utf8')),
+                               'utf8')}).encode('utf8')
+            response = requests.post(self.url + "query", data=data)
+            response.connection.close()
+            print(response.json())
+
+    def test_email_attachment_as_malware_password_in_body(self):
+        raise NotImplementedError("NOT IMPLEMENTED")
+        test_email = helper_create_email({"body":"""The password is infected
+
+        Best,
+        "some random malware researcher who thinks he is slick." """})
+
+        with open("tests/test_attachment.eml", "r") as f:
+            data = json.dumps({"module":"email_import",
+                    "data":str(base64.b64encode(test_email)}).encode('utf8')
+            response = requests.post(self.url + "query", data=data)
+            response.connection.close()
+            print(response.json())
+
+    def test_email_attachment_as_malware_password_in_body_sentance(self):
+        raise NotImplementedError("NOT IMPLEMENTED")
+        test_email = helper_create_email({"body":"""The password is infected.
+
+        Best,
+        "some random malware researcher who thinks he is slick." """})
+
+        with open("tests/test_attachment.eml", "r") as f:
+            data = json.dumps({"module":"email_import",
+                    "data":str(base64.b64encode(test_email)}).encode('utf8')
+            response = requests.post(self.url + "query", data=data)
+            response.connection.close()
+            print(response.json())
+
+    def test_email_attachment_as_malware_password_in_html_body(self):
+        raise NotImplementedError("NOT IMPLEMENTED")
+        # TODO Encrypt baseline attachment with "i like pineapples!!!"
+        # TODO Figure out how to set HTML body
+        test_email = helper_create_email({"body":"""The password is found in this email.
+        It is "i like pineapples!!!".
+
+        Best,
+        "some random malware researcher who thinks he is slick." """})
+            response = requests.post(self.url + "query", data=data)
+            response.connection.close()
+            print(response.json())
+
+    def test_email_attachment_as_malware_password_in_subject(self):
+        raise NotImplementedError("NOT IMPLEMENTED")
+        with open("tests/test_attachment.eml", "r") as f:
+            data = json.dumps({"module":"email_import",
+                    "data":str(base64.b64encode(bytes(f.read(), 'utf8')),
+                               'utf8')}).encode('utf8')
+            response = requests.post(self.url + "query", data=data)
+            response.connection.close()
+            print(response.json())
+
+    def test_email_attachment_as_malware_passphraise_in_quotes(self):
+        raise NotImplementedError("NOT IMPLEMENTED")
+        # TODO Encrypt baseline attachment with "i like pineapples!!!"
+        test_email = helper_create_email({"body":"""The password is found in this email.
+        It is "i like pineapples!!!".
+
+        Best,
+        "some random malware researcher who thinks he is slick." """})
+        with open("tests/test_attachment.eml", "r") as f:
+            data = json.dumps({"module":"email_import",
+                    "data":str(base64.b64encode(test_email)}).encode('utf8')
+            response = requests.post(self.url + "query", data=data)
+            response.connection.close()
+            print(response.json())
+
+    def test_email_attachment_as_malware_passphraise_in_brackets(self):
+        raise NotImplementedError("NOT IMPLEMENTED")
+        # TODO Encrypt baseline attachment with "i like pineapples!!!"
+        test_email = helper_create_email({"body":"""The password is found in this email.
+        It is [i like pineapples!!!].
+
+        Best,
+        "some random malware researcher who thinks he is slick." """})
+
+        with open("tests/test_attachment.eml", "r") as f:
+            data = json.dumps({"module":"email_import",
+                    "data":str(base64.b64encode(test_email)}).encode('utf8')
+            response = requests.post(self.url + "query", data=data)
+            response.connection.close()
+            print(response.json())
+
+    def test_email_attachment_unpack_and_as_malware(self):
+        raise NotImplementedError("NOT IMPLEMENTED")
+        with open("tests/test_attachment.eml", "r") as f:
+            data = json.dumps({"module":"email_import",
+                    "data":str(base64.b64encode(bytes(f.read(), 'utf8')),
+                               'utf8')}).encode('utf8')
+            response = requests.post(self.url + "query", data=data)
+            response.connection.close()
+            print(response.json())
 
     def test_virustotal(self):
         # This can't actually be tested without disclosing a private
@@ -200,11 +188,7 @@
         # and pass if it can't find one
 
         if not os.path.exists("tests/bodyvirustotal.json"):
-<<<<<<< HEAD
-          return
-=======
             return
->>>>>>> 05d0e9ae
 
         with open("tests/bodyvirustotal.json", "r") as f:
             response = requests.post(self.url + "query", data=f.read()).json()
