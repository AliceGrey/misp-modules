--- conflicted
+++ resolved
@@ -8,8 +8,4 @@
            'yara_syntax_validator', 'hashdd', 'onyphe', 'onyphe_full', 'rbl',
            'xforceexchange', 'sigma_syntax_validator', 'stix2_pattern_syntax_validator',
            'sigma_queries', 'dbl_spamhaus', 'vulners', 'yara_query', 'macaddress_io',
-<<<<<<< HEAD
-           'intel471', 'btc_scam_check']
-=======
-           'intel471', 'backscatter_io']
->>>>>>> f0ccfd20
+           'intel471', 'backscatter_io', 'btc_scam_check']