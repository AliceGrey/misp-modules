{
    "_meta": {
        "hash": {
            "sha256": "41a685412700814c27cc8835a0a650a5f44dab172239cd06a7cb02f201a63e73"
        },
        "pipfile-spec": 6,
        "requires": {
            "python_version": "3"
        },
        "sources": [
            {
                "name": "pypi",
                "url": "https://pypi.org/simple",
                "verify_ssl": true
            }
        ]
    },
    "default": {
        "aiohttp": {
            "hashes": [
                "sha256:1e984191d1ec186881ffaed4581092ba04f7c61582a177b187d3a2f07ed9719e",
                "sha256:259ab809ff0727d0e834ac5e8a283dc5e3e0ecc30c4d80b3cd17a4139ce1f326",
                "sha256:2f4d1a4fdce595c947162333353d4a44952a724fba9ca3205a3df99a33d1307a",
                "sha256:32e5f3b7e511aa850829fbe5aa32eb455e5534eaa4b1ce93231d00e2f76e5654",
                "sha256:344c780466b73095a72c616fac5ea9c4665add7fc129f285fbdbca3cccf4612a",
                "sha256:460bd4237d2dbecc3b5ed57e122992f60188afe46e7319116da5eb8a9dfedba4",
                "sha256:4c6efd824d44ae697814a2a85604d8e992b875462c6655da161ff18fd4f29f17",
                "sha256:50aaad128e6ac62e7bf7bd1f0c0a24bc968a0c0590a726d5a955af193544bcec",
                "sha256:6206a135d072f88da3e71cc501c59d5abffa9d0bb43269a6dcd28d66bfafdbdd",
                "sha256:65f31b622af739a802ca6fd1a3076fd0ae523f8485c52924a89561ba10c49b48",
                "sha256:ae55bac364c405caa23a4f2d6cfecc6a0daada500274ffca4a9230e7129eac59",
                "sha256:b778ce0c909a2653741cb4b1ac7015b5c130ab9c897611df43ae6a58523cb965"
            ],
            "markers": "python_full_version >= '3.5.3'",
            "version": "==3.6.2"
        },
        "antlr4-python3-runtime": {
            "hashes": [
                "sha256:15793f5d0512a372b4e7d2284058ad32ce7dd27126b105fb0b2245130445db33"
            ],
            "markers": "python_version >= '3'",
            "version": "==4.8"
        },
        "apiosintds": {
            "hashes": [
                "sha256:d8ab4dcf75a9989572cd6808773b56fdf535b6080d6041d98e911e6c5eb31f3c"
            ],
            "index": "pypi",
            "version": "==1.8.3"
        },
        "argparse": {
            "hashes": [
                "sha256:62b089a55be1d8949cd2bc7e0df0bddb9e028faefc8c32038cc84862aefdd6e4",
                "sha256:c31647edb69fd3d465a847ea3157d37bed1f95f19760b11a47aa91c04b666314"
            ],
            "version": "==1.4.0"
        },
        "assemblyline-client": {
            "hashes": [
<<<<<<< HEAD
                "sha256:39c54d9f49a8299de5bffc2422138f0254e2d9ddc49fec7a41b537194e4be29a"
            ],
            "index": "pypi",
            "version": "==4.0.0"
=======
                "sha256:6a36a654185ba40d10bdd0213a1926aacb4351290824e406cbff6b6b5b251f5f"
            ],
            "index": "pypi",
            "version": "==4.0.1"
>>>>>>> 4b1b1820
        },
        "async-timeout": {
            "hashes": [
                "sha256:0c3c816a028d47f659d6ff5c745cb2acf1f966da1fe5c19c77a70282b25f4c5f",
                "sha256:4291ca197d287d274d0b6cb5d6f8f8f82d434ed288f962539ff18cc9012f9ea3"
            ],
            "markers": "python_full_version >= '3.5.3'",
            "version": "==3.0.1"
        },
        "attrs": {
            "hashes": [
                "sha256:26b54ddbbb9ee1d34d5d3668dd37d6cf74990ab23c828c2888dccdceee395594",
                "sha256:fce7fc47dfc976152e82d53ff92fa0407700c21acd20886a13777a0d20e655dc"
            ],
            "markers": "python_version >= '2.7' and python_version not in '3.0, 3.1, 3.2, 3.3'",
            "version": "==20.2.0"
        },
        "backscatter": {
            "hashes": [
                "sha256:7a0d1aa3661635de81e2a09b15d53e35cbe399a111cc58a70925f80e6874abd3",
                "sha256:afb0efcf5d2551dac953ec4c38fb710b274b8e811775650e02c1ef42cafb14c8"
            ],
            "index": "pypi",
            "version": "==0.2.4"
        },
        "beautifulsoup4": {
            "hashes": [
<<<<<<< HEAD
                "sha256:1edf5e39f3a5bc6e38b235b369128416c7239b34f692acccececb040233032a1",
                "sha256:5dfe44f8fddc89ac5453f02659d3ab1668f2c0d9684839f0785037e8c6d9ac8d",
                "sha256:645d833a828722357038299b7f6879940c11dddd95b900fe5387c258b72bb883"
            ],
            "index": "pypi",
            "version": "==4.9.2"
=======
                "sha256:4c98143716ef1cb40bf7f39a8e3eec8f8b009509e74904ba3a7b315431577e35",
                "sha256:84729e322ad1d5b4d25f805bfa05b902dd96450f43842c4e99067d5e1369eb25",
                "sha256:fff47e031e34ec82bf17e00da8f592fe7de69aeea38be00523c04623c04fb666"
            ],
            "index": "pypi",
            "version": "==4.9.3"
>>>>>>> 4b1b1820
        },
        "blockchain": {
            "hashes": [
                "sha256:dbaa3eebb6f81b4245005739da802c571b09f98d97eb66520afd95d9ccafebe2"
            ],
            "index": "pypi",
            "version": "==1.4.4"
        },
        "certifi": {
            "hashes": [
                "sha256:5930595817496dd21bb8dc35dad090f1c2cd0adfaf21204bf6732ca5d8ee34d3",
                "sha256:8fc0819f1f30ba15bdb34cceffb9ef04d99f420f68eb75d901e9560b8749fc41"
            ],
            "version": "==2020.6.20"
        },
        "cffi": {
            "hashes": [
                "sha256:005f2bfe11b6745d726dbb07ace4d53f057de66e336ff92d61b8c7e9c8f4777d",
                "sha256:09e96138280241bd355cd585148dec04dbbedb4f46128f340d696eaafc82dd7b",
                "sha256:0b1ad452cc824665ddc682400b62c9e4f5b64736a2ba99110712fdee5f2505c4",
                "sha256:0ef488305fdce2580c8b2708f22d7785ae222d9825d3094ab073e22e93dfe51f",
                "sha256:15f351bed09897fbda218e4db5a3d5c06328862f6198d4fb385f3e14e19decb3",
                "sha256:22399ff4870fb4c7ef19fff6eeb20a8bbf15571913c181c78cb361024d574579",
                "sha256:23e5d2040367322824605bc29ae8ee9175200b92cb5483ac7d466927a9b3d537",
                "sha256:2791f68edc5749024b4722500e86303a10d342527e1e3bcac47f35fbd25b764e",
                "sha256:2f9674623ca39c9ebe38afa3da402e9326c245f0f5ceff0623dccdac15023e05",
                "sha256:3363e77a6176afb8823b6e06db78c46dbc4c7813b00a41300a4873b6ba63b171",
                "sha256:33c6cdc071ba5cd6d96769c8969a0531be2d08c2628a0143a10a7dcffa9719ca",
                "sha256:3b8eaf915ddc0709779889c472e553f0d3e8b7bdf62dab764c8921b09bf94522",
                "sha256:3cb3e1b9ec43256c4e0f8d2837267a70b0e1ca8c4f456685508ae6106b1f504c",
                "sha256:3eeeb0405fd145e714f7633a5173318bd88d8bbfc3dd0a5751f8c4f70ae629bc",
                "sha256:44f60519595eaca110f248e5017363d751b12782a6f2bd6a7041cba275215f5d",
                "sha256:4d7c26bfc1ea9f92084a1d75e11999e97b62d63128bcc90c3624d07813c52808",
                "sha256:529c4ed2e10437c205f38f3691a68be66c39197d01062618c55f74294a4a4828",
                "sha256:6642f15ad963b5092d65aed022d033c77763515fdc07095208f15d3563003869",
                "sha256:85ba797e1de5b48aa5a8427b6ba62cf69607c18c5d4eb747604b7302f1ec382d",
                "sha256:8f0f1e499e4000c4c347a124fa6a27d37608ced4fe9f7d45070563b7c4c370c9",
                "sha256:a624fae282e81ad2e4871bdb767e2c914d0539708c0f078b5b355258293c98b0",
                "sha256:b0358e6fefc74a16f745afa366acc89f979040e0cbc4eec55ab26ad1f6a9bfbc",
                "sha256:bbd2f4dfee1079f76943767fce837ade3087b578aeb9f69aec7857d5bf25db15",
                "sha256:bf39a9e19ce7298f1bd6a9758fa99707e9e5b1ebe5e90f2c3913a47bc548747c",
                "sha256:c11579638288e53fc94ad60022ff1b67865363e730ee41ad5e6f0a17188b327a",
                "sha256:c150eaa3dadbb2b5339675b88d4573c1be3cb6f2c33a6c83387e10cc0bf05bd3",
                "sha256:c53af463f4a40de78c58b8b2710ade243c81cbca641e34debf3396a9640d6ec1",
                "sha256:cb763ceceae04803adcc4e2d80d611ef201c73da32d8f2722e9d0ab0c7f10768",
                "sha256:cc75f58cdaf043fe6a7a6c04b3b5a0e694c6a9e24050967747251fb80d7bce0d",
                "sha256:d80998ed59176e8cba74028762fbd9b9153b9afc71ea118e63bbf5d4d0f9552b",
                "sha256:de31b5164d44ef4943db155b3e8e17929707cac1e5bd2f363e67a56e3af4af6e",
                "sha256:e66399cf0fc07de4dce4f588fc25bfe84a6d1285cc544e67987d22663393926d",
                "sha256:f0620511387790860b249b9241c2f13c3a80e21a73e0b861a2df24e9d6f56730",
                "sha256:f4eae045e6ab2bb54ca279733fe4eb85f1effda392666308250714e01907f394",
                "sha256:f92cdecb618e5fa4658aeb97d5eb3d2f47aa94ac6477c6daf0f306c5a3b9e6b1",
                "sha256:f92f789e4f9241cd262ad7a555ca2c648a98178a953af117ef7fad46aa1d5591"
            ],
            "version": "==1.14.3"
        },
        "chardet": {
            "hashes": [
                "sha256:84ab92ed1c4d4f16916e05906b6b75a6c0fb5db821cc65e70cbd64a3e2a5eaae",
                "sha256:fc323ffcaeaed0e0a02bf4d117757b98aed530d9ed4531e3e15460124c106691"
            ],
            "version": "==3.0.4"
        },
        "click": {
            "hashes": [
                "sha256:d2b5255c7c6349bc1bd1e59e08cd12acbbd63ce649f2588755783aa94dfb6b1a",
                "sha256:dacca89f4bfadd5de3d7489b7c8a566eee0d3676333fbb50030263894c38c0dc"
            ],
            "markers": "python_version >= '2.7' and python_version not in '3.0, 3.1, 3.2, 3.3, 3.4'",
            "version": "==7.1.2"
        },
        "click-plugins": {
            "hashes": [
                "sha256:46ab999744a9d831159c3411bb0c79346d94a444df9a3a3742e9ed63645f264b",
                "sha256:5d262006d3222f5057fd81e1623d4443e41dcda5dc815c06b442aa3c02889fc8"
            ],
            "version": "==1.1.1"
        },
        "colorama": {
            "hashes": [
                "sha256:7d73d2a99753107a36ac6b455ee49046802e59d9d076ef8e47b61499fa29afff",
                "sha256:e96da0d330793e2cb9485e9ddfd918d456036c7149416295932478192f4436a1"
            ],
            "markers": "python_version >= '2.7' and python_version not in '3.0, 3.1, 3.2, 3.3, 3.4'",
            "version": "==0.4.3"
        },
        "configparser": {
            "hashes": [
                "sha256:005c3b102c96f4be9b8f40dafbd4997db003d07d1caa19f37808be8031475f2a",
                "sha256:08e8a59ef1817ac4ed810bb8e17d049566dd6e024e7566f6285c756db2bb4ff8"
            ],
            "markers": "python_version >= '3.6'",
            "version": "==5.0.1"
        },
        "cryptography": {
            "hashes": [
                "sha256:21b47c59fcb1c36f1113f3709d37935368e34815ea1d7073862e92f810dc7499",
                "sha256:451cdf60be4dafb6a3b78802006a020e6cd709c22d240f94f7a0696240a17154",
                "sha256:4549b137d8cbe3c2eadfa56c0c858b78acbeff956bd461e40000b2164d9167c6",
                "sha256:48ee615a779ffa749d7d50c291761dc921d93d7cf203dca2db663b4f193f0e49",
                "sha256:559d622aef2a2dff98a892eef321433ba5bc55b2485220a8ca289c1ecc2bd54f",
                "sha256:5d52c72449bb02dd45a773a203196e6d4fae34e158769c896012401f33064396",
                "sha256:65beb15e7f9c16e15934569d29fb4def74ea1469d8781f6b3507ab896d6d8719",
                "sha256:680da076cad81cdf5ffcac50c477b6790be81768d30f9da9e01960c4b18a66db",
                "sha256:762bc5a0df03c51ee3f09c621e1cee64e3a079a2b5020de82f1613873d79ee70",
                "sha256:89aceb31cd5f9fc2449fe8cf3810797ca52b65f1489002d58fe190bfb265c536",
                "sha256:983c0c3de4cb9fcba68fd3f45ed846eb86a2a8b8d8bc5bb18364c4d00b3c61fe",
                "sha256:99d4984aabd4c7182050bca76176ce2dbc9fa9748afe583a7865c12954d714ba",
                "sha256:9d9fc6a16357965d282dd4ab6531013935425d0dc4950df2e0cf2a1b1ac1017d",
                "sha256:a7597ffc67987b37b12e09c029bd1dc43965f75d328076ae85721b84046e9ca7",
                "sha256:ab010e461bb6b444eaf7f8c813bb716be2d78ab786103f9608ffd37a4bd7d490",
                "sha256:b12e715c10a13ca1bd27fbceed9adc8c5ff640f8e1f7ea76416352de703523c8",
                "sha256:b2bded09c578d19e08bd2c5bb8fed7f103e089752c9cf7ca7ca7de522326e921",
                "sha256:b372026ebf32fe2523159f27d9f0e9f485092e43b00a5adacf732192a70ba118",
                "sha256:cb179acdd4ae1e4a5a160d80b87841b3d0e0be84af46c7bb2cd7ece57a39c4ba",
                "sha256:e97a3b627e3cb63c415a16245d6cef2139cca18bb1183d1b9375a1c14e83f3b3",
                "sha256:f0e099fc4cc697450c3dd4031791559692dd941a95254cb9aeded66a7aa8b9bc",
                "sha256:f99317a0fa2e49917689b8cf977510addcfaaab769b3f899b9c481bbd76730c2"
            ],
            "version": "==3.1.1"
        },
        "decorator": {
            "hashes": [
                "sha256:41fa54c2a0cc4ba648be4fd43cff00aedf5b9465c9bf18d64325bc225f08f760",
                "sha256:e3a62f0520172440ca0dcc823749319382e377f37f140a0b99ef45fecb84bfe7"
            ],
            "version": "==4.4.2"
        },
        "deprecated": {
            "hashes": [
                "sha256:525ba66fb5f90b07169fdd48b6373c18f1ee12728ca277ca44567a367d9d7f74",
                "sha256:a766c1dccb30c5f6eb2b203f87edd1d8588847709c78589e1521d769addc8218"
            ],
            "markers": "python_version >= '2.7' and python_version not in '3.0, 3.1, 3.2, 3.3'",
            "version": "==1.2.10"
        },
        "dnspython": {
            "hashes": [
                "sha256:044af09374469c3a39eeea1a146e8cac27daec951f1f1f157b1962fc7cb9d1b7",
                "sha256:40bb3c24b9d4ec12500f0124288a65df232a3aa749bb0c39734b782873a2544d"
            ],
            "index": "pypi",
            "version": "==2.0.0"
        },
        "domaintools-api": {
            "hashes": [
                "sha256:62e2e688d14dbd7ca51a44bd0a8490aa69c712895475598afbdbb1e1e15bf2f2",
                "sha256:fe75e3cc86e7e2904b06d8e94b1986e721fdce85d695c87d1140403957e4c989"
            ],
            "index": "pypi",
            "version": "==0.5.2"
        },
        "enum-compat": {
            "hashes": [
                "sha256:3677daabed56a6f724451d585662253d8fb4e5569845aafa8bb0da36b1a8751e",
                "sha256:88091b617c7fc3bbbceae50db5958023c48dc40b50520005aa3bf27f8f7ea157"
            ],
            "version": "==0.0.3"
        },
        "ez-setup": {
            "hashes": [
                "sha256:303c5b17d552d1e3fb0505d80549f8579f557e13d8dc90e5ecef3c07d7f58642"
            ],
            "version": "==0.9"
        },
        "ezodf": {
            "hashes": [
                "sha256:000da534f689c6d55297a08f9e2ed7eada9810d194d31d164388162fb391122d"
            ],
            "index": "pypi",
            "version": "==0.3.2"
        },
        "future": {
            "hashes": [
                "sha256:b1bead90b70cf6ec3f0710ae53a525360fa360d306a86583adc6bf83a4db537d"
            ],
            "markers": "python_version >= '2.6' and python_version not in '3.0, 3.1, 3.2, 3.3'",
            "version": "==0.18.2"
        },
        "futures": {
            "hashes": [
                "sha256:3a44f286998ae64f0cc083682fcfec16c406134a81a589a5de445d7bb7c2751b",
                "sha256:51ecb45f0add83c806c68e4b06106f90db260585b25ef2abfcda0bd95c0132fd",
                "sha256:c4884a65654a7c45435063e14ae85280eb1f111d94e542396717ba9828c4337f"
            ],
            "version": "==3.1.1"
        },
        "geoip2": {
            "hashes": [
                "sha256:57d8d15de2527e0697bbef44fc16812bba709f03a07ef99297bd56c1df3b1efd",
                "sha256:707025542ef076bd8fd80e97138bebdb7812527b2a007d141a27ad98b0370fff"
            ],
            "index": "pypi",
            "version": "==4.1.0"
        },
        "httplib2": {
            "hashes": [
                "sha256:8af66c1c52c7ffe1aa5dc4bcd7c769885254b0756e6e69f953c7f0ab49a70ba3",
                "sha256:ca2914b015b6247791c4866782fa6042f495b94401a0f0bd3e1d6e0ba2236782"
            ],
            "version": "==0.18.1"
        },
        "idna": {
            "hashes": [
                "sha256:b307872f855b18632ce0c21c5e45be78c0ea7ae4c15c828c20788b26921eb3f6",
                "sha256:b97d804b1e9b523befed77c48dacec60e6dcb0b5391d57af6a65a312a90648c0"
            ],
            "markers": "python_version >= '2.7' and python_version not in '3.0, 3.1, 3.2, 3.3'",
            "version": "==2.10"
        },
        "idna-ssl": {
            "hashes": [
                "sha256:a933e3bb13da54383f9e8f35dc4f9cb9eb9b3b78c6b36f311254d6d0d92c6c7c"
            ],
            "markers": "python_version < '3.7'",
            "version": "==1.1.0"
        },
        "isodate": {
            "hashes": [
                "sha256:2e364a3d5759479cdb2d37cce6b9376ea504db2ff90252a2e5b7cc89cc9ff2d8",
                "sha256:aa4d33c06640f5352aca96e4b81afd8ab3b47337cc12089822d6f322ac772c81"
            ],
            "version": "==0.6.0"
        },
        "jbxapi": {
            "hashes": [
<<<<<<< HEAD
                "sha256:a5dc57e418363f5e2ab39f79fdfdb71dbad758cfc2ff254a3eb8e353bc9994ae"
            ],
            "index": "pypi",
            "version": "==3.10.0"
=======
                "sha256:8458f01a9b4e4245d61f6fa75edef17e2992192975f746c51ed5392ba9aa7ce5"
            ],
            "index": "pypi",
            "version": "==3.11.0"
>>>>>>> 4b1b1820
        },
        "json-log-formatter": {
            "hashes": [
                "sha256:ee187c9a80936cbf1259f73573973450fc24b84a4fb54e53eb0dcff86ea1e759"
            ],
            "version": "==0.3.0"
        },
        "jsonschema": {
            "hashes": [
                "sha256:4e5b3cf8216f577bee9ce139cbe72eca3ea4f292ec60928ff24758ce626cd163",
                "sha256:c8a85b28d377cc7737e46e2d9f2b4f44ee3c0e1deac6bf46ddefc7187d30797a"
            ],
            "version": "==3.2.0"
        },
        "lief": {
            "hashes": [
                "sha256:276cc63ec12a21bdf01b8d30962692c17499788234f0765247ca7a35872097ec",
                "sha256:3e6baaeb52bdc339b5f19688b58fd8d5778b92e50221f920cedfa2bec1f4d5c2",
                "sha256:45e5c592b57168c447698381d927eb2386ffdd52afe0c48245f848d4cc7ee05a",
                "sha256:6547752b5db105cd41c9fa65d0d7452a4d7541b77ffee716b46246c6d81e172f",
                "sha256:83b51e01627b5982662f9550ac1230758aa56945ed86829e4291932d98417da3",
                "sha256:895599194ea7495bf304e39317b04df20cccf799fc2751867cc1aa4997cfcdae",
                "sha256:8a91cee2568306fe1d2bf84341b459c85368317d01d7105fa49e4f4ede837076",
                "sha256:913b36a67707dc2afa72f117bab9856ea3f434f332b04a002a0f9723c8779320",
                "sha256:9f604a361a3b1b3ed5fdafed0321c5956cb3b265b5efe2250d1bf8911a80c65b",
                "sha256:a487fe7234c04bccd58223dbb79214421176e2629814c7a4a887764cceb5be7c",
                "sha256:bc8488fb0661cb436fe4bb4fe947d0f9aa020e9acaed233ccf01ab04d888c68a",
                "sha256:bddbf333af62310a10cb738a1df1dc2b140dd9c663b55ba3500c10c249d416d2",
                "sha256:cce48d7c97cef85e01e6cfeff55f2068956b5c0257eb9c2d2c6d15e33dd1e4fc",
                "sha256:f8b3f66956c56b582b3adc573bf2a938c25fb21c8894b373a113e24c494fc982"
            ],
            "version": "==0.10.1"
        },
        "lxml": {
            "hashes": [
                "sha256:05a444b207901a68a6526948c7cc8f9fe6d6f24c70781488e32fd74ff5996e3f",
                "sha256:08fc93257dcfe9542c0a6883a25ba4971d78297f63d7a5a26ffa34861ca78730",
                "sha256:107781b213cf7201ec3806555657ccda67b1fccc4261fb889ef7fc56976db81f",
                "sha256:121b665b04083a1e85ff1f5243d4a93aa1aaba281bc12ea334d5a187278ceaf1",
                "sha256:1fa21263c3aba2b76fd7c45713d4428dbcc7644d73dcf0650e9d344e433741b3",
                "sha256:2b30aa2bcff8e958cd85d907d5109820b01ac511eae5b460803430a7404e34d7",
                "sha256:4b4a111bcf4b9c948e020fd207f915c24a6de3f1adc7682a2d92660eb4e84f1a",
                "sha256:5591c4164755778e29e69b86e425880f852464a21c7bb53c7ea453bbe2633bbe",
                "sha256:59daa84aef650b11bccd18f99f64bfe44b9f14a08a28259959d33676554065a1",
                "sha256:5a9c8d11aa2c8f8b6043d845927a51eb9102eb558e3f936df494e96393f5fd3e",
                "sha256:5dd20538a60c4cc9a077d3b715bb42307239fcd25ef1ca7286775f95e9e9a46d",
                "sha256:74f48ec98430e06c1fa8949b49ebdd8d27ceb9df8d3d1c92e1fdc2773f003f20",
                "sha256:786aad2aa20de3dbff21aab86b2fb6a7be68064cbbc0219bde414d3a30aa47ae",
                "sha256:7ad7906e098ccd30d8f7068030a0b16668ab8aa5cda6fcd5146d8d20cbaa71b5",
                "sha256:80a38b188d20c0524fe8959c8ce770a8fdf0e617c6912d23fc97c68301bb9aba",
                "sha256:8f0ec6b9b3832e0bd1d57af41f9238ea7709bbd7271f639024f2fc9d3bb01293",
                "sha256:92282c83547a9add85ad658143c76a64a8d339028926d7dc1998ca029c88ea6a",
                "sha256:94150231f1e90c9595ccc80d7d2006c61f90a5995db82bccbca7944fd457f0f6",
                "sha256:9dc9006dcc47e00a8a6a029eb035c8f696ad38e40a27d073a003d7d1443f5d88",
                "sha256:a76979f728dd845655026ab991df25d26379a1a8fc1e9e68e25c7eda43004bed",
                "sha256:aa8eba3db3d8761db161003e2d0586608092e217151d7458206e243be5a43843",
                "sha256:bea760a63ce9bba566c23f726d72b3c0250e2fa2569909e2d83cda1534c79443",
                "sha256:c3f511a3c58676147c277eff0224c061dd5a6a8e1373572ac817ac6324f1b1e0",
                "sha256:c9d317efde4bafbc1561509bfa8a23c5cab66c44d49ab5b63ff690f5159b2304",
                "sha256:cc411ad324a4486b142c41d9b2b6a722c534096963688d879ea6fa8a35028258",
                "sha256:cdc13a1682b2a6241080745b1953719e7fe0850b40a5c71ca574f090a1391df6",
                "sha256:cfd7c5dd3c35c19cec59c63df9571c67c6d6e5c92e0fe63517920e97f61106d1",
                "sha256:e1cacf4796b20865789083252186ce9dc6cc59eca0c2e79cca332bdff24ac481",
                "sha256:e70d4e467e243455492f5de463b72151cc400710ac03a0678206a5f27e79ddef",
                "sha256:ecc930ae559ea8a43377e8b60ca6f8d61ac532fc57efb915d899de4a67928efd",
                "sha256:f161af26f596131b63b236372e4ce40f3167c1b5b5d459b29d2514bd8c9dc9ee"
            ],
            "index": "pypi",
            "version": "==4.5.2"
        },
        "maclookup": {
            "hashes": [
                "sha256:33bf8eaebe3b1e4ab4ae9277dd93c78024e0ebf6b3c42f76c37695bc26ce287a",
                "sha256:795e792cd3e03c9bdad77e52904d43ff71d3ac03b360443f99d4bae08a6bffef"
            ],
            "index": "pypi",
            "version": "==1.0.3"
        },
        "maxminddb": {
            "hashes": [
                "sha256:b95d8ed21799e6604683669c7ed3c6a184fcd92434d5762dccdb139b4f29e597"
            ],
            "markers": "python_version >= '3.6'",
            "version": "==2.0.2"
        },
        "misp-modules": {
            "editable": true,
            "path": "."
        },
        "multidict": {
            "hashes": [
                "sha256:1ece5a3369835c20ed57adadc663400b5525904e53bae59ec854a5d36b39b21a",
                "sha256:275ca32383bc5d1894b6975bb4ca6a7ff16ab76fa622967625baeebcf8079000",
                "sha256:3750f2205b800aac4bb03b5ae48025a64e474d2c6cc79547988ba1d4122a09e2",
                "sha256:4538273208e7294b2659b1602490f4ed3ab1c8cf9dbdd817e0e9db8e64be2507",
                "sha256:5141c13374e6b25fe6bf092052ab55c0c03d21bd66c94a0e3ae371d3e4d865a5",
                "sha256:51a4d210404ac61d32dada00a50ea7ba412e6ea945bbe992e4d7a595276d2ec7",
                "sha256:5cf311a0f5ef80fe73e4f4c0f0998ec08f954a6ec72b746f3c179e37de1d210d",
                "sha256:6513728873f4326999429a8b00fc7ceddb2509b01d5fd3f3be7881a257b8d463",
                "sha256:7388d2ef3c55a8ba80da62ecfafa06a1c097c18032a501ffd4cabbc52d7f2b19",
                "sha256:9456e90649005ad40558f4cf51dbb842e32807df75146c6d940b6f5abb4a78f3",
                "sha256:c026fe9a05130e44157b98fea3ab12969e5b60691a276150db9eda71710cd10b",
                "sha256:d14842362ed4cf63751648e7672f7174c9818459d169231d03c56e84daf90b7c",
                "sha256:e0d072ae0f2a179c375f67e3da300b47e1a83293c554450b29c900e50afaae87",
                "sha256:f07acae137b71af3bb548bd8da720956a3bc9f9a0b87733e0899226a2317aeb7",
                "sha256:fbb77a75e529021e7c4a8d4e823d88ef4d23674a202be4f5addffc72cbb91430",
                "sha256:fcfbb44c59af3f8ea984de67ec7c306f618a3ec771c2843804069917a8f2e255",
                "sha256:feed85993dbdb1dbc29102f50bca65bdc68f2c0c8d352468c25b54874f23c39d"
            ],
            "markers": "python_version >= '3.5'",
            "version": "==4.7.6"
        },
        "np": {
            "hashes": [
                "sha256:781265283f3823663ad8fb48741aae62abcf4c78bc19f908f8aa7c1d3eb132f8"
            ],
            "index": "pypi",
            "version": "==1.0.2"
        },
        "numpy": {
            "hashes": [
                "sha256:04c7d4ebc5ff93d9822075ddb1751ff392a4375e5885299445fcebf877f179d5",
                "sha256:0bfd85053d1e9f60234f28f63d4a5147ada7f432943c113a11afcf3e65d9d4c8",
                "sha256:0c66da1d202c52051625e55a249da35b31f65a81cb56e4c69af0dfb8fb0125bf",
                "sha256:0d310730e1e793527065ad7dde736197b705d0e4c9999775f212b03c44a8484c",
                "sha256:1669ec8e42f169ff715a904c9b2105b6640f3f2a4c4c2cb4920ae8b2785dac65",
                "sha256:2117536e968abb7357d34d754e3733b0d7113d4c9f1d921f21a3d96dec5ff716",
                "sha256:3733640466733441295b0d6d3dcbf8e1ffa7e897d4d82903169529fd3386919a",
                "sha256:4339741994c775396e1a274dba3609c69ab0f16056c1077f18979bec2a2c2e6e",
                "sha256:51ee93e1fac3fe08ef54ff1c7f329db64d8a9c5557e6c8e908be9497ac76374b",
                "sha256:54045b198aebf41bf6bf4088012777c1d11703bf74461d70cd350c0af2182e45",
                "sha256:58d66a6b3b55178a1f8a5fe98df26ace76260a70de694d99577ddeab7eaa9a9d",
                "sha256:59f3d687faea7a4f7f93bd9665e5b102f32f3fa28514f15b126f099b7997203d",
                "sha256:62139af94728d22350a571b7c82795b9d59be77fc162414ada6c8b6a10ef5d02",
                "sha256:7118f0a9f2f617f921ec7d278d981244ba83c85eea197be7c5a4f84af80a9c3c",
                "sha256:7c6646314291d8f5ea900a7ea9c4261f834b5b62159ba2abe3836f4fa6705526",
                "sha256:967c92435f0b3ba37a4257c48b8715b76741410467e2bdb1097e8391fccfae15",
                "sha256:9a3001248b9231ed73894c773142658bab914645261275f675d86c290c37f66d",
                "sha256:aba1d5daf1144b956bc87ffb87966791f5e9f3e1f6fab3d7f581db1f5b598f7a",
                "sha256:addaa551b298052c16885fc70408d3848d4e2e7352de4e7a1e13e691abc734c1",
                "sha256:b594f76771bc7fc8a044c5ba303427ee67c17a09b36e1fa32bde82f5c419d17a",
                "sha256:c35a01777f81e7333bcf276b605f39c872e28295441c265cd0c860f4b40148c1",
                "sha256:cebd4f4e64cfe87f2039e4725781f6326a61f095bc77b3716502bed812b385a9",
                "sha256:d526fa58ae4aead839161535d59ea9565863bb0b0bdb3cc63214613fb16aced4",
                "sha256:d7ac33585e1f09e7345aa902c281bd777fdb792432d27fca857f39b70e5dd31c",
                "sha256:e6ddbdc5113628f15de7e4911c02aed74a4ccff531842c583e5032f6e5a179bd",
                "sha256:eb25c381d168daf351147713f49c626030dcff7a393d5caa62515d415a6071d8"
            ],
            "markers": "python_version >= '3.6'",
            "version": "==1.19.2"
        },
        "oauth2": {
            "hashes": [
                "sha256:15b5c42301f46dd63113f1214b0d81a8b16254f65a86d3c32a1b52297f3266e6",
                "sha256:c006a85e7c60107c7cc6da1b184b5c719f6dd7202098196dfa6e55df669b59bf"
            ],
            "index": "pypi",
            "version": "==1.9.0.post1"
        },
        "odtreader": {
            "editable": true,
            "git": "https://github.com/cartertemm/ODTReader.git/",
            "ref": "49d6938693f6faa3ff09998f86dba551ae3a996b"
        },
        "opencv-python": {
            "hashes": [
                "sha256:16864152aa6ac346ef83588d6f4f5dc974d27851c034d6970fcb7b6a98bbd318",
                "sha256:23dade76fe0194139112eea7ecdfa02ae09924b1d8d853f17f387a356519e484",
                "sha256:27d5b83edd245a12dd6b8562569ad3f23e5ffe30cef8cfcc70756dd24b55d12f",
                "sha256:2a2a7590b99d872b193cda0592b2c1cd6561159c31b361597c0e69e8926c8d16",
                "sha256:46032d4648c74730115f8522effda8ac39bd0385f07edc7aab57b41cc7617933",
                "sha256:4c195597d5286d1cc7259aeaeb7e6c1cde07fec9bddf26523eab1b15709291aa",
                "sha256:69c971fefb633cfd334ed195d58e76e87f267649f98a2394f7400b178e918936",
                "sha256:80b5b68e9c5dda29205ca112e6d5bd647b6b43cf917cfa5ce178d61675291bba",
                "sha256:98676d349fdfc17dba9f23b87e9b6a639733d35f5f0ffcccb90e76c8200568f4",
                "sha256:9df617736351100879b70d914366b9f9e38aa227885f2590b48badc4a233119d",
                "sha256:b2147317b00b20e8d7e01201221af2b278aed449fa436316c42bc63f653e8245",
                "sha256:d838ee4562f52793b1b10876e5067cae1a6bb1c3c575091644be9b88cf45d255",
                "sha256:db74a92ef9c2a0810e1436d586b3b15d421a39b72f06263358f15c7a609498e0",
                "sha256:e100a4ffdeed8c4afac6a5b3f6b4481efe0ad90e0a0ae2d129478abd4bd790bc",
                "sha256:e87d88a820050c0e886c9add48eac2f80ff29207a98cca25869a6868c519daa4",
                "sha256:fdf017c5b93d58ad77e2690e59322fd09414705c28d69b52fad4a19985422e6c"
            ],
            "index": "pypi",
            "version": "==4.4.0.44"
        },
        "pandas": {
            "hashes": [
<<<<<<< HEAD
                "sha256:026d764d0b86ee53183aa4c0b90774b6146123eeada4e24946d7d24290777be1",
                "sha256:02ec9f5f0b7df7227931a884569ef0b6d32d76789c84bcac1a719dafd1f912e8",
                "sha256:08783a33989a6747317766b75be30a594a9764b9f145bb4bcc06e337930d9807",
                "sha256:0936991228241db937e87f82ec552a33888dd04a2e0d5a2fa3c689f92fab09e0",
                "sha256:188cdfbf8399bc144fa95040536b5ce3429d2eda6c9c8b238c987af7df9f128c",
                "sha256:1edf6c254d2d138188e9987159978ee70e23362fe9197f3f100844a197f7e1e4",
                "sha256:474fa53e3b2f3a543cbca81f7457bd1f44e7eb1be7171067636307e21b624e9c",
                "sha256:59df9f0276aa4854d8bff28c5e5aeb74d9c6bb4d9f55d272b7124a7df40e47d0",
                "sha256:9e135ce9929cd0f0ba24f0545936af17ba935f844d4c3a2b979354a73c9440e0",
                "sha256:ab6ea0f3116f408a8a59cd50158bfd19d2a024f4e221f14ab1bcd2da4f0c6fdf",
                "sha256:b64ffd87a2cfd31b40acd4b92cb72ea9a52a48165aec4c140e78fd69c45d1444",
                "sha256:b821f239514a9ce46dd1cd6c9298a03ed58d0235d414ea264aacc1b14916bbe4",
                "sha256:c9235b37489168ed6b173551c816b50aa89f03c24a8549a8b4d47d8dc79bfb1e",
                "sha256:eb0ac2fd04428f18b547716f70c699a7cc9c65a6947ed8c7e688d96eb91e3db8",
                "sha256:eeb64c5b3d4f2ea072ca8afdeb2b946cd681a863382ca79734f1b520b8d2fa26",
                "sha256:f7008ec22b92d771b145150978d930a28fab8da3a10131b01bbf39574acdad0b"
            ],
            "index": "pypi",
            "version": "==1.1.2"
=======
                "sha256:206d7c3e5356dcadf082e64dc25c24bc8541718045826074f96346e9d6d05a20",
                "sha256:24f61f40febe47edac271eda45d683e42838b7db2bd0f82574d9800259d2b182",
                "sha256:3a038cd5da602b955d335aa80cbaa0e5774f68501ff47b9c21509906981478da",
                "sha256:427be9938b2f79ab298de84f87693914cda238a27cf10580da96caf3dff64115",
                "sha256:54f5f564058b0280d588c3758abde82e280702c440db5faf0c686b80336096f9",
                "sha256:5a8a84b75ca3a29bb4263b35d5ed9fcaae2b062f014feed8c5daa897339c7d85",
                "sha256:84a4ffe668df357e31f98c829536e3a7142c3036c82f996e639f644c5d32eda1",
                "sha256:882012763668af54b48f1412bab95c5cc0a7ccce5a2a8221cfc3839a6e3394ef",
                "sha256:920d30fdff65a079f071db635d282b4f583c2b26f2b58d5dca218aac7c59974d",
                "sha256:a605054fbca71ed1d08bb2aef6f73c84a579bbac956bfe8f9718d5e84cb41248",
                "sha256:b11b496c317dbe007898de699fd59eaf687d0fe8c1b7dad109db6010155d28ae",
                "sha256:babbeda2f83b0686c9ad38d93b10516e68cdcd5771007eb80a763e98aaf44613",
                "sha256:c22e40f1b4d162ca18eb6b2c572e63eef220dbc9cc3de0241cefb77972621bb7",
                "sha256:ca31ac8578d48da354cf66a473d4d5ff99277ca71d321dc7ea4e6fad3c6bb0fd",
                "sha256:ca71a5aa9eeb3ef5b31feca7d9b6369d6b3d0b2e9c85d7a89abe3ecb013f1e86",
                "sha256:d6b1f9d506dc23da2915bcae5c5968990049c9cec44108bd9855d2c7c89d91dc",
                "sha256:d89dbc58aec1544722a8d5046f880b597c497ef8a82c5fe695b4b2effafac5ec",
                "sha256:df43ea0e9fd9f9672b0de9cac26d01255ad50481994bf3cb4687c21eec2d7bbc",
                "sha256:fd6f05b6101d0e76f3e5c26a47be5be7be96ed84ef3981dc1852e76898e73594"
            ],
            "index": "pypi",
            "version": "==1.1.3"
>>>>>>> 4b1b1820
        },
        "pandas-ods-reader": {
            "hashes": [
                "sha256:d2d6e4f9cd2850da32808bbc68d433a337911058387992026d3987ead1f4a7c8",
                "sha256:d4d6781cc46e782e265b48681416f636e7659343dec948c6fccc4236af6fa1e6"
            ],
            "index": "pypi",
            "version": "==0.0.7"
        },
        "passivetotal": {
            "hashes": [
                "sha256:2944974d380a41f19f8fbb3d7cbfc8285479eb81092940b57bf0346d66706a05",
                "sha256:a0cbea84b0bd6e9f3694ddeb447472b3d6f09e28940a7a0388456b8cf6a8e478",
                "sha256:e35bf2cbccb385795a67d66f180d14ce9136cf1611b1c3da8a1055a1aced6264"
            ],
            "index": "pypi",
            "version": "==1.0.31"
        },
        "pdftotext": {
            "hashes": [
                "sha256:98aeb8b07a4127e1a30223bd933ef080bbd29aa88f801717ca6c5618380b8aa6"
            ],
            "index": "pypi",
            "version": "==2.1.5"
        },
        "pillow": {
            "hashes": [
                "sha256:52125833b070791fcb5710fabc640fc1df07d087fc0c0f02d3661f76c23c5b8b",
                "sha256:ec29604081f10f16a7aea809ad42e27764188fc258b02259a03a8ff7ded3808d",
                "sha256:a060cf8aa332052df2158e5a119303965be92c3da6f2d93b6878f0ebca80b2f6",
                "sha256:f7e30c27477dffc3e85c2463b3e649f751789e0f6c8456099eea7ddd53be4a8a",
                "sha256:0a80dd307a5d8440b0a08bd7b81617e04d870e40a3e46a32d9c246e54705e86f",
                "sha256:6edb5446f44d901e8683ffb25ebdfc26988ee813da3bf91e12252b57ac163727",
                "sha256:ffe538682dc19cc542ae7c3e504fdf54ca7f86fb8a135e59dd6bc8627eae6cce",
                "sha256:9ad7f865eebde135d526bb3163d0b23ffff365cf87e767c649550964ad72785d",
                "sha256:431b15cffbf949e89df2f7b48528be18b78bfa5177cb3036284a5508159492b5",
                "sha256:94cf49723928eb6070a892cb39d6c156f7b5a2db4e8971cb958f7b6b104fb4c4",
                "sha256:0295442429645fa16d05bd567ef5cff178482439c9aad0411d3f0ce9b88b3a6f",
                "sha256:5e51ee2b8114def244384eda1c82b10e307ad9778dac5c83fb0943775a653cd8",
                "sha256:8dad18b69f710bf3a001d2bf3afab7c432785d94fcf819c16b5207b1cfd17d38",
<<<<<<< HEAD
                "sha256:edf31f1150778abd4322444c393ab9c7bd2af271dd4dafb4208fb613b1f3cdc9",
=======
                "sha256:94cf49723928eb6070a892cb39d6c156f7b5a2db4e8971cb958f7b6b104fb4c4",
                "sha256:97f9e7953a77d5a70f49b9a48da7776dc51e9b738151b22dacf101641594a626",
                "sha256:9ad7f865eebde135d526bb3163d0b23ffff365cf87e767c649550964ad72785d",
                "sha256:9c87ef410a58dd54b92424ffd7e28fd2ec65d2f7fc02b76f5e9b2067e355ebf6",
                "sha256:a060cf8aa332052df2158e5a119303965be92c3da6f2d93b6878f0ebca80b2f6",
>>>>>>> 4b1b1820
                "sha256:c79f9c5fb846285f943aafeafda3358992d64f0ef58566e23484132ecd8d7d63",
                "sha256:1ca594126d3c4def54babee699c055a913efb01e106c309fa6b04405d474d5ae",
                "sha256:6d7741e65835716ceea0fd13a7d0192961212fd59e741a46bbed7a473c634ed6",
                "sha256:9c87ef410a58dd54b92424ffd7e28fd2ec65d2f7fc02b76f5e9b2067e355ebf6",
                "sha256:d08b23fdb388c0715990cbc06866db554e1822c4bdcf6d4166cf30ac82df8c41",
                "sha256:725aa6cfc66ce2857d585f06e9519a1cc0ef6d13f186ff3447ab6dff0a09bc7f",
                "sha256:06aba4169e78c439d528fdeb34762c3b61a70813527a2c57f0540541e9f433a8",
                "sha256:09d7f9e64289cb40c2c8d7ad674b2ed6105f55dc3b09aa8e4918e20a0311e7ad",
                "sha256:612cfda94e9c8346f239bf1a4b082fdd5c8143cf82d685ba2dba76e7adeeb233",
                "sha256:25930fadde8019f374400f7986e8404c8b781ce519da27792cbe46eabec00c4d",
                "sha256:97f9e7953a77d5a70f49b9a48da7776dc51e9b738151b22dacf101641594a626",
                "sha256:d350f0f2c2421e65fbc62690f26b59b0bcda1b614beb318c81e38647e0f673a1",
<<<<<<< HEAD
                "sha256:c92302a33138409e8f1ad16731568c55c9053eee71bb05b6b744067e1b62380f",
                "sha256:e901964262a56d9ea3c2693df68bc9860b8bdda2b04768821e4c44ae797de117"
=======
                "sha256:e901964262a56d9ea3c2693df68bc9860b8bdda2b04768821e4c44ae797de117",
                "sha256:ec29604081f10f16a7aea809ad42e27764188fc258b02259a03a8ff7ded3808d",
                "sha256:edf31f1150778abd4322444c393ab9c7bd2af271dd4dafb4208fb613b1f3cdc9",
                "sha256:f7e30c27477dffc3e85c2463b3e649f751789e0f6c8456099eea7ddd53be4a8a",
                "sha256:ffe538682dc19cc542ae7c3e504fdf54ca7f86fb8a135e59dd6bc8627eae6cce"
>>>>>>> 4b1b1820
            ],
            "index": "pypi",
            "version": "==7.2.0"
        },
        "progressbar2": {
            "hashes": [
                "sha256:ef72be284e7f2b61ac0894b44165926f13f5d995b2bf3cd8a8dedc6224b255a7",
                "sha256:fe2738e7ecb7df52ad76307fe610c460c52b50f5335fd26c3ab80ff7655ba1e0"
            ],
            "version": "==3.53.1"
        },
        "psutil": {
            "hashes": [
                "sha256:0ee3c36428f160d2d8fce3c583a0353e848abb7de9732c50cf3356dd49ad63f8",
                "sha256:10512b46c95b02842c225f58fa00385c08fa00c68bac7da2d9a58ebe2c517498",
                "sha256:4080869ed93cce662905b029a1770fe89c98787e543fa7347f075ade761b19d6",
                "sha256:5e9d0f26d4194479a13d5f4b3798260c20cecf9ac9a461e718eb59ea520a360c",
                "sha256:66c18ca7680a31bf16ee22b1d21b6397869dda8059dbdb57d9f27efa6615f195",
                "sha256:68d36986ded5dac7c2dcd42f2682af1db80d4bce3faa126a6145c1637e1b559f",
                "sha256:90990af1c3c67195c44c9a889184f84f5b2320dce3ee3acbd054e3ba0b4a7beb",
                "sha256:a5b120bb3c0c71dfe27551f9da2f3209a8257a178ed6c628a819037a8df487f1",
                "sha256:d8a82162f23c53b8525cf5f14a355f5d1eea86fa8edde27287dd3a98399e4fdf",
                "sha256:f2018461733b23f308c298653c8903d32aaad7873d25e1d228765e91ae42c3f2",
                "sha256:ff1977ba1a5f71f89166d5145c3da1cea89a0fdb044075a12c720ee9123ec818"
            ],
            "markers": "python_version >= '2.6' and python_version not in '3.0, 3.1, 3.2, 3.3'",
            "version": "==5.7.2"
        },
        "pybgpranking": {
            "editable": true,
            "git": "https://github.com/D4-project/BGP-Ranking.git/",
            "ref": "fd9c0e03af9b61d4bf0b67ac73c7208a55178a54",
            "subdirectory": "client"
        },
        "pycparser": {
            "hashes": [
                "sha256:2d475327684562c3a96cc71adf7dc8c4f0565175cf86b6d7a404ff4c771f15f0",
                "sha256:7582ad22678f0fcd81102833f60ef8d0e57288b6b5fb00323d101be910e35705"
            ],
            "markers": "python_version >= '2.7' and python_version not in '3.0, 3.1, 3.2, 3.3'",
            "version": "==2.20"
        },
        "pycryptodome": {
            "hashes": [
<<<<<<< HEAD
=======
                "sha256:02e51e1d5828d58f154896ddfd003e2e7584869c275e5acbe290443575370fba",
                "sha256:03d5cca8618620f45fd40f827423f82b86b3a202c8d44108601b0f5f56b04299",
                "sha256:0e24171cf01021bc5dc17d6a9d4f33a048f09d62cc3f62541e95ef104588bda4",
                "sha256:132a56abba24e2e06a479d8e5db7a48271a73a215f605017bbd476d31f8e71c1",
                "sha256:1e655746f539421d923fd48df8f6f40b3443d80b75532501c0085b64afed9df5",
                "sha256:2b998dc45ef5f4e5cf5248a6edfcd8d8e9fb5e35df8e4259b13a1b10eda7b16b",
                "sha256:360955eece2cd0fa694a708d10303c6abd7b39614fa2547b6bd245da76198beb",
                "sha256:39ef9fb52d6ec7728fce1f1693cb99d60ce302aeebd59bcedea70ca3203fda60",
                "sha256:4350a42028240c344ee855f032c7d4ad6ff4f813bfbe7121547b7dc579ecc876",
                "sha256:50348edd283afdccddc0938cdc674484533912ba8a99a27c7bfebb75030aa856",
                "sha256:54bdedd28476dea8a3cd86cb67c0df1f0e3d71cae8022354b0f879c41a3d27b2",
                "sha256:55eb61aca2c883db770999f50d091ff7c14016f2769ad7bca3d9b75d1d7c1b68",
                "sha256:6276478ada411aca97c0d5104916354b3d740d368407912722bd4d11aa9ee4c2",
                "sha256:663f8de2b3df2e744d6e1610506e0ea4e213bde906795953c1e82279c169f0a7",
>>>>>>> 4b1b1820
                "sha256:67dcad1b8b201308586a8ca2ffe89df1e4f731d5a4cdd0610cc4ea790351c739",
                "sha256:39ef9fb52d6ec7728fce1f1693cb99d60ce302aeebd59bcedea70ca3203fda60",
                "sha256:fbe65d5cfe04ff2f7684160d50f5118bdefb01e3af4718eeb618bfed40f19d94",
                "sha256:b56638d58a3a4be13229c6a815cd448f9e3ce40c00880a5398471b42ee86f50e",
                "sha256:709b9f144d23e290b9863121d1ace14a72e01f66ea9c903fbdc690520dfdfcf0",
<<<<<<< HEAD
=======
                "sha256:8063a712fba642f78d3c506b0896846601b6de7f5c3d534e388ad0cc07f5a149",
                "sha256:80d57177a0b7c14d4594c62bbb47fe2f6309ad3b0a34348a291d570925c97a82",
                "sha256:87006cf0d81505408f1ae4f55cf8a5d95a8e029a4793360720ae17c6500f7ecc",
                "sha256:9f62d21bc693f3d7d444f17ed2ad7a913b4c37c15cd807895d013c39c0517dfd",
>>>>>>> 4b1b1820
                "sha256:a207231a52426de3ff20f5608f0687261a3329d97a036c51f7d4c606a6f30c23",
                "sha256:87006cf0d81505408f1ae4f55cf8a5d95a8e029a4793360720ae17c6500f7ecc",
                "sha256:8063a712fba642f78d3c506b0896846601b6de7f5c3d534e388ad0cc07f5a149",
                "sha256:4350a42028240c344ee855f032c7d4ad6ff4f813bfbe7121547b7dc579ecc876",
                "sha256:f78a68c2c820e4731e510a2df3eef0322f24fde1781ced970bf497b6c7d92982",
                "sha256:abc2e126c9490e58a36a0f83516479e781d83adfb134576a5cbe5c6af2a3e93c",
                "sha256:dd302b6ae3965afeb5ef1b0d92486f986c0e65183cd7835973f0b593800590e6",
                "sha256:50348edd283afdccddc0938cdc674484533912ba8a99a27c7bfebb75030aa856",
                "sha256:c8bf40cf6e281a4378e25846924327e728a887e8bf0ee83b2604a0f4b61692e8",
<<<<<<< HEAD
                "sha256:0e24171cf01021bc5dc17d6a9d4f33a048f09d62cc3f62541e95ef104588bda4",
                "sha256:360955eece2cd0fa694a708d10303c6abd7b39614fa2547b6bd245da76198beb",
                "sha256:02e51e1d5828d58f154896ddfd003e2e7584869c275e5acbe290443575370fba",
                "sha256:54bdedd28476dea8a3cd86cb67c0df1f0e3d71cae8022354b0f879c41a3d27b2",
                "sha256:1e655746f539421d923fd48df8f6f40b3443d80b75532501c0085b64afed9df5",
                "sha256:f2e045224074d5664dc9cbabbf4f4d4d46f1ee90f24780e3a9a668fd096ff17f",
=======
                "sha256:cecbf67e81d6144a50dc615629772859463b2e4f815d0c082fa421db362f040e",
>>>>>>> 4b1b1820
                "sha256:d8074c8448cfd0705dfa71ca333277fce9786d0b9cac75d120545de6253f996a",
                "sha256:80d57177a0b7c14d4594c62bbb47fe2f6309ad3b0a34348a291d570925c97a82",
                "sha256:132a56abba24e2e06a479d8e5db7a48271a73a215f605017bbd476d31f8e71c1",
                "sha256:ef39c98d9b8c0736d91937d193653e47c3b19ddf4fc3bccdc5e09aaa4b0c5d21",
<<<<<<< HEAD
                "sha256:6276478ada411aca97c0d5104916354b3d740d368407912722bd4d11aa9ee4c2",
                "sha256:03d5cca8618620f45fd40f827423f82b86b3a202c8d44108601b0f5f56b04299",
                "sha256:cecbf67e81d6144a50dc615629772859463b2e4f815d0c082fa421db362f040e",
                "sha256:de6e1cd75677423ff64712c337521e62e3a7a4fc84caabbd93207752e831a85a",
                "sha256:2b998dc45ef5f4e5cf5248a6edfcd8d8e9fb5e35df8e4259b13a1b10eda7b16b",
                "sha256:663f8de2b3df2e744d6e1610506e0ea4e213bde906795953c1e82279c169f0a7",
                "sha256:9f62d21bc693f3d7d444f17ed2ad7a913b4c37c15cd807895d013c39c0517dfd",
                "sha256:bcd5b8416e73e4b0d48afba3704d8c826414764dafaed7a1a93c442188d90ccc",
                "sha256:55eb61aca2c883db770999f50d091ff7c14016f2769ad7bca3d9b75d1d7c1b68",
=======
                "sha256:f2e045224074d5664dc9cbabbf4f4d4d46f1ee90f24780e3a9a668fd096ff17f",
>>>>>>> 4b1b1820
                "sha256:f521178e5a991ffd04182ed08f552daca1affcb826aeda0e1945cd989a9d4345",
                "sha256:bec2bcdf7c9ce7f04d718e51887f3b05dc5c1cfaf5d2c2e9065ecddd1b2f6c9a"
            ],
            "markers": "python_version >= '2.6' and python_version not in '3.0, 3.1, 3.2, 3.3'",
            "version": "==3.9.8"
        },
        "pycryptodomex": {
            "hashes": [
                "sha256:2710fc8d83b3352b370db932b3710033b9d630b970ff5aaa3e7458b5336e3b32",
                "sha256:93a75d1acd54efed314b82c952b39eac96ce98d241ad7431547442e5c56138aa",
                "sha256:2199708ebeed4b82eb45b10e1754292677f5a0df7d627ee91ea01290b9bab7e6",
                "sha256:ddb1ae2891c8cb83a25da87a3e00111a9654fc5f0b70f18879c41aece45d6182",
                "sha256:f5bd6891380e0fb5467251daf22525644fdf6afd9ae8bc2fe065c78ea1882e0d",
                "sha256:8044eae59301dd392fbb4a7c5d64e1aea8ef0be2540549807ecbe703d6233d68",
                "sha256:8fcdda24dddf47f716400d54fc7f75cadaaba1dd47cc127e59d752c9c0fc3c48",
                "sha256:1714675fb4ac29a26ced38ca22eb8ffd923ac851b7a6140563863194d7158422",
                "sha256:c990f2c58f7c67688e9e86e6557ed05952669ff6f1343e77b459007d85f7df00",
                "sha256:ccbbec59bf4b74226170c54476da5780c9176bae084878fc94d9a2c841218e34",
                "sha256:4ae6379350a09339109e9b6f419bb2c3f03d3e441f4b0f5b8ca699d47cc9ff7e",
                "sha256:9fd758e5e2fe02d57860b85da34a1a1e7037155c4eadc2326fc7af02f9cae214",
                "sha256:c315262e26d54a9684e323e37ac9254f481d57fcc4fd94002992460898ef5c04",
                "sha256:2275a663c9e744ee4eace816ef2d446b3060554c5773a92fbc79b05bf47debda",
<<<<<<< HEAD
=======
                "sha256:2710fc8d83b3352b370db932b3710033b9d630b970ff5aaa3e7458b5336e3b32",
                "sha256:35b9c9177a9fe7288b19dd41554c9c8ca1063deb426dd5a02e7e2a7416b6bd11",
                "sha256:3b23d63030819b7d9ac7db9360305fd1241e6870ca5b7e8d59fee4db4674a490",
>>>>>>> 4b1b1820
                "sha256:3caa32cf807422adf33c10c88c22e9e2e08b9d9d042f12e1e25fe23113dd618f",
                "sha256:58e19560814dabf5d788b95a13f6b98279cf41a49b1e49ee6cf6c79a57adb4c9",
<<<<<<< HEAD
                "sha256:a2ee8ba99d33e1a434fcd27d7d0aa7964163efeee0730fe2efc9d60edae1fc71",
=======
                "sha256:8044eae59301dd392fbb4a7c5d64e1aea8ef0be2540549807ecbe703d6233d68",
                "sha256:85c108b42e47d4073344ff61d4e019f1d95bb7725ca0fe87d0a2deb237c10e49",
                "sha256:89be1bf55e50116fe7e493a7c0c483099770dd7f81b87ac8d04a43b1a203e259",
                "sha256:8fcdda24dddf47f716400d54fc7f75cadaaba1dd47cc127e59d752c9c0fc3c48",
>>>>>>> 4b1b1820
                "sha256:914fbb18e29c54585e6aa39d300385f90d0fa3b3cc02ed829b08f95c1acf60c2",
                "sha256:a2bc4e1a2e6ca3a18b2e0be6131a23af76fecb37990c159df6edc7da6df913e3",
<<<<<<< HEAD
                "sha256:89be1bf55e50116fe7e493a7c0c483099770dd7f81b87ac8d04a43b1a203e259",
=======
                "sha256:a2ee8ba99d33e1a434fcd27d7d0aa7964163efeee0730fe2efc9d60edae1fc71",
                "sha256:b2d756620078570d3f940c84bc94dd30aa362b795cce8b2723300a8800b87f1c",
                "sha256:c0d085c8187a1e4d3402f626c9e438b5861151ab132d8761d9c5ce6491a87761",
                "sha256:c315262e26d54a9684e323e37ac9254f481d57fcc4fd94002992460898ef5c04",
                "sha256:c990f2c58f7c67688e9e86e6557ed05952669ff6f1343e77b459007d85f7df00",
                "sha256:ccbbec59bf4b74226170c54476da5780c9176bae084878fc94d9a2c841218e34",
>>>>>>> 4b1b1820
                "sha256:dc2bed32c7b138f1331794e454a953360c8cedf3ee62ae31f063822da6007489",
                "sha256:ddb1ae2891c8cb83a25da87a3e00111a9654fc5f0b70f18879c41aece45d6182",
                "sha256:e070a1f91202ed34c396be5ea842b886f6fa2b90d2db437dc9fb35a26c80c060",
                "sha256:c0d085c8187a1e4d3402f626c9e438b5861151ab132d8761d9c5ce6491a87761",
                "sha256:f60b3484ce4be04f5da3777c51c5140d3fe21cdd6674f2b6568f41c8130bcdeb",
                "sha256:3b23d63030819b7d9ac7db9360305fd1241e6870ca5b7e8d59fee4db4674a490",
                "sha256:b2d756620078570d3f940c84bc94dd30aa362b795cce8b2723300a8800b87f1c",
                "sha256:4e0b27697fa1621c6d3d3b4edeec723c2e841285de6a8d378c1962da77b349be",
                "sha256:e4e1c486bf226822c8dceac81d0ec59c0a2399dbd1b9e04f03c3efa3605db677",
                "sha256:ea4d4b58f9bc34e224ef4b4604a6be03d72ef1f8c486391f970205f6733dbc46",
<<<<<<< HEAD
                "sha256:48cc2cfc251f04a6142badeb666d1ff49ca6fdfc303fd72579f62b768aaa52b9",
                "sha256:85c108b42e47d4073344ff61d4e019f1d95bb7725ca0fe87d0a2deb237c10e49",
                "sha256:35b9c9177a9fe7288b19dd41554c9c8ca1063deb426dd5a02e7e2a7416b6bd11",
                "sha256:e42860fbe1292668b682f6dabd225fbe2a7a4fa1632f0c39881c019e93dea594",
                "sha256:17272d06e4b2f6455ee2cbe93e8eb50d9450a5dc6223d06862ee1ea5d1235861",
                "sha256:06f5a458624c9b0e04c0086c7f84bcc578567dab0ddc816e0476b3057b18339f"
=======
                "sha256:f5bd6891380e0fb5467251daf22525644fdf6afd9ae8bc2fe065c78ea1882e0d",
                "sha256:f60b3484ce4be04f5da3777c51c5140d3fe21cdd6674f2b6568f41c8130bcdeb"
>>>>>>> 4b1b1820
            ],
            "markers": "python_version >= '2.6' and python_version not in '3.0, 3.1, 3.2, 3.3'",
            "version": "==3.9.8"
        },
        "pydeep": {
            "hashes": [
                "sha256:22866eb422d1d5907f8076ee792da65caecb172425d27576274e2a8eacf6afc1"
            ],
            "version": "==0.4"
        },
        "pydnstrails": {
            "editable": true,
            "git": "https://github.com/sebdraven/pydnstrails",
            "ref": "48c1f740025c51289f43a24863d1845ff12fd21a"
        },
        "pyeupi": {
            "hashes": [
                "sha256:2309c61ac2ef0eafabd6e9f32a0078069ffbba0e113ebc6b51cffc1869094472",
                "sha256:a0798a4a52601b0840339449a1bbf2aa2bc180d8f82a979022954e05fcb5bfba"
            ],
            "index": "pypi",
            "version": "==1.1"
        },
        "pygeoip": {
            "hashes": [
                "sha256:1938b9dac7b00d77f94d040b9465ea52c938f3fcdcd318b5537994f3c16aef96",
                "sha256:f22c4e00ddf1213e0fae36dc60b46ee7c25a6339941ec1a975539014c1f9a96d"
            ],
            "index": "pypi",
            "version": "==0.3.2"
        },
        "pyintel471": {
            "editable": true,
            "git": "https://github.com/MISP/PyIntel471.git",
            "ref": "0df8d51f1c1425de66714b3a5a45edb69b8cc2fc"
        },
        "pyipasnhistory": {
            "editable": true,
            "git": "https://github.com/D4-project/IPASN-History.git/",
            "ref": "fc5e48608afc113e101ca6421bf693b7b9753f9e",
            "subdirectory": "client"
        },
        "pymisp": {
            "editable": true,
            "extras": [
                "fileobjects",
                "openioc",
                "pdfexport"
            ],
            "git": "https://github.com/MISP/PyMISP.git",
<<<<<<< HEAD
            "ref": "77e7111c29f935f5dc4790c7493a3cc91f79131e"
=======
            "ref": "bacd4c78cd83d3bf45dcf55cd9ad3514747ac985"
>>>>>>> 4b1b1820
        },
        "pyonyphe": {
            "editable": true,
            "git": "https://github.com/sebdraven/pyonyphe",
            "ref": "1ce15581beebb13e841193a08a2eb6f967855fcb"
        },
        "pyopenssl": {
            "hashes": [
                "sha256:621880965a720b8ece2f1b2f54ea2071966ab00e2970ad2ce11d596102063504",
                "sha256:9a24494b2602aaf402be5c9e30a0b82d4a5c67528fe8fb475e3f3bc00dd69507"
            ],
            "version": "==19.1.0"
        },
        "pyparsing": {
            "hashes": [
                "sha256:c203ec8783bf771a155b207279b9bccb8dea02d8f0c9e5f8ead507bc3246ecc1",
                "sha256:ef9d7589ef3c200abe66653d3f1ab1033c3c419ae9b9bdb1240a85b024efc88b"
            ],
            "markers": "python_version >= '2.6' and python_version not in '3.0, 3.1, 3.2, 3.3'",
            "version": "==2.4.7"
        },
        "pypdns": {
            "hashes": [
                "sha256:640a7e08c3e1e6d6cf378bc7bf48225d847a9c86583c196994fb15acc20ec6f4",
                "sha256:9cd2d42ed5e9e4ff7ea29b3947b133a74b0fe0f548ca4c9fac26c0b8f8b750d5"
            ],
            "index": "pypi",
            "version": "==1.5.1"
        },
        "pypssl": {
            "hashes": [
                "sha256:4dbe772aefdf4ab18934d83cde79e2fc5d5ba9d2b4153dc419a63faab3432643"
            ],
            "index": "pypi",
            "version": "==2.1"
        },
        "pyrsistent": {
            "hashes": [
                "sha256:2e636185d9eb976a18a8a8e96efce62f2905fea90041958d8cc2a189756ebf3e"
            ],
            "markers": "python_version >= '3.5'",
            "version": "==0.17.3"
        },
        "pytesseract": {
            "hashes": [
                "sha256:b79641b7915ff039da22d5591cb2f5ca6cb0ed7c65194c9c750360dc6a1cc87f"
            ],
            "index": "pypi",
            "version": "==0.3.6"
        },
        "python-baseconv": {
            "hashes": [
                "sha256:0539f8bd0464013b05ad62e0a1673f0ac9086c76b43ebf9f833053527cd9931b"
            ],
            "version": "==1.2.2"
        },
        "python-dateutil": {
            "hashes": [
                "sha256:73ebfe9dbf22e832286dafa60473e4cd239f8592f699aa5adaf10050e6e1823c",
                "sha256:75bb3f31ea686f1197762692a9ee6a7550b59fc6ca3a1f4b5d7e32fb98e2da2a"
            ],
            "markers": "python_version >= '2.7' and python_version not in '3.0, 3.1, 3.2, 3.3'",
            "version": "==2.8.1"
        },
        "python-docx": {
            "hashes": [
                "sha256:bc76ecac6b2d00ce6442a69d03a6f35c71cd72293cd8405a7472dfe317920024"
            ],
            "index": "pypi",
            "version": "==0.8.10"
        },
        "python-engineio": {
            "hashes": [
                "sha256:36b33c6aa702d9b6a7f527eec6387a2da1a9a24484ec2f086d76576413cef04b",
                "sha256:cfded18156862f94544a9f8ef37f56727df731c8552d7023f5afee8369be2db6"
            ],
            "version": "==3.13.2"
        },
        "python-magic": {
            "hashes": [
                "sha256:356efa93c8899047d1eb7d3eb91e871ba2f5b1376edbaf4cc305e3c872207355",
                "sha256:b757db2a5289ea3f1ced9e60f072965243ea43a2221430048fd8cacab17be0ce"
            ],
            "version": "==0.4.18"
        },
        "python-pptx": {
            "hashes": [
                "sha256:a857d69e52d7e8a8fb32fca8182fdd4a3c68c689de8d4e4460e9b4a95efa7bc4"
            ],
            "index": "pypi",
            "version": "==0.6.18"
        },
        "python-socketio": {
            "extras": [
                "client"
            ],
            "hashes": [
                "sha256:358d8fbbc029c4538ea25bcaa283e47f375be0017fcba829de8a3a731c9df25a",
                "sha256:d437f797c44b6efba2f201867cf02b8c96b97dff26d4e4281ac08b45817cd522"
            ],
            "version": "==4.6.0"
        },
        "python-utils": {
            "hashes": [
                "sha256:ebaadab29d0cb9dca0a82eab9c405f5be5125dbbff35b8f32cc433fa498dbaa7",
                "sha256:f21fc09ff58ea5ebd1fd2e8ef7f63e39d456336900f26bdc9334a03a3f7d8089"
            ],
            "version": "==2.4.0"
        },
        "pytz": {
            "hashes": [
                "sha256:1c557d7d0e871de1f5ccd5833f60fb2550652da6be2693c1e02300743d21500d",
                "sha256:b02c06db6cf09c12dd25137e563b31700d3b80fcc4ad23abb7a315f2789819be"
            ],
            "version": "==2019.3"
        },
        "pyyaml": {
            "hashes": [
                "sha256:06a0d7ba600ce0b2d2fe2e78453a470b5a6e000a985dd4a4e54e436cc36b0e97",
                "sha256:240097ff019d7c70a4922b6869d8a86407758333f02203e0fc6ff79c5dcede76",
                "sha256:4f4b913ca1a7319b33cfb1369e91e50354d6f07a135f3b901aca02aa95940bd2",
                "sha256:69f00dca373f240f842b2931fb2c7e14ddbacd1397d57157a9b005a6a9942648",
                "sha256:73f099454b799e05e5ab51423c7bcf361c58d3206fa7b0d555426b1f4d9a3eaf",
                "sha256:74809a57b329d6cc0fdccee6318f44b9b8649961fa73144a98735b0aaf029f1f",
                "sha256:7739fc0fa8205b3ee8808aea45e968bc90082c10aef6ea95e855e10abf4a37b2",
                "sha256:95f71d2af0ff4227885f7a6605c37fd53d3a106fcab511b8860ecca9fcf400ee",
                "sha256:b8eac752c5e14d3eca0e6dd9199cd627518cb5ec06add0de9d32baeee6fe645d",
                "sha256:cc8955cfbfc7a115fa81d85284ee61147059a753344bc51098f3ccd69b0d7e0c",
                "sha256:d13155f591e6fcc1ec3b30685d50bf0711574e2c0dfffd7644babf8b5102ca1a"
            ],
            "version": "==5.3.1"
        },
        "pyzbar": {
            "hashes": [
                "sha256:0e204b904e093e5e75aa85e0203bb0e02888105732a509b51f31cff400f34265",
                "sha256:496249b546be70ec98c0ff0ad9151e73daaffff129266df86150a15dcd8dac4c",
                "sha256:7d6c01d2c0a352fa994aa91b5540d1caeaeaac466656eb41468ca5df33be9f2e"
            ],
            "index": "pypi",
            "version": "==0.1.8"
        },
        "pyzipper": {
            "hashes": [
                "sha256:49813f1d415bdd7c87064009b9270c6dd0a96da770cfe57df2c6d2d84a6c085a",
                "sha256:bfdc65f616278b38ef03c6ea5a1aca7499caf98cbfcd47fc44f73e68f4307145"
            ],
            "markers": "python_version >= '3.5'",
            "version": "==0.3.3"
        },
        "rdflib": {
            "hashes": [
                "sha256:78149dd49d385efec3b3adfbd61c87afaf1281c30d3fcaf1b323b34f603fb155",
                "sha256:88208ea971a87886d60ae2b1a4b2cdc263527af0454c422118d43fe64b357877"
            ],
            "version": "==5.0.0"
        },
        "redis": {
            "hashes": [
                "sha256:0e7e0cfca8660dea8b7d5cd8c4f6c5e29e11f31158c0b0ae91a397f00e5a05a2",
                "sha256:432b788c4530cfe16d8d943a09d40ca6c16149727e4afe8c2c9d5580c59d9f24"
            ],
            "markers": "python_version >= '2.7' and python_version not in '3.0, 3.1, 3.2, 3.3, 3.4'",
            "version": "==3.5.3"
        },
        "reportlab": {
            "hashes": [
<<<<<<< HEAD
                "sha256:0734f63685038e8c9dc176fa44676c660f347420b78abe1be81245c8ca48fa0d",
                "sha256:0738973406752c9e36c066ca453b4332ceae110294e8640d2a9b3846c6c381dc",
                "sha256:09238d17bc97d63289b9adc2e1c16699f54985bfaf6ca7c681a2b92edda3e577",
                "sha256:124b0d449f33464d9b2132d18574d8757b613bea4090a34a99381037e7ec781d",
                "sha256:15e696e490432aea873fe01c042b83f9df87a5cc0c225cd8240dfa80d383466d",
                "sha256:24c55a6d8229186ebf3587d4d81ddb1b4261975f2cfeef6b8fcc259cbde49a68",
                "sha256:26c410c6f9b9ccda0b7dc827a494fdff1c87267b7f506e2a6ec8d7ae6f41317d",
                "sha256:35285ab45b9c5575ebe3642fc772450aa04886713e69270ef80e6589e3232d1f",
                "sha256:4441bed8cd679c4769624a9349c31880a0769a925b5114ff79a43cac2ec25b78",
                "sha256:52e60b52180006da54510ba8a153f278490d6d4a65c63f5240a9e788ca2db2a0",
                "sha256:5b4c7329340bef4ee2d773ef48d022a37f6dacfeda5fa1834827d2bc83df53fe",
                "sha256:62a8b80af9b479277f6a10db62c60b2c2d3e2e28958ad851521efbbd5659c179",
                "sha256:67525ae908f0c9812f6bf33578805f5e50689a4ba3a0bc9730338327727b4b2a",
                "sha256:6e49e1822c0ee2459ac358fb29b36968d839f6dcc2fd6790cd73c4527ce42b7f",
                "sha256:6edd891881e2536c420fcda443ac693d349a27a739a79dc9d75cc80a9854be12",
                "sha256:726c2ddf51a43c1025979f1a3e27b24d441f9cd4a017887c21321c48d401308d",
                "sha256:7357c7286e638ac9ee572d0b86fbd84d809879ca0231112aa7cece18f9fd5b73",
                "sha256:7c0ecfee57321dbf25e0a2957056aa24b57c9334ad5e6e044b512a22040967ef",
                "sha256:7ea16cab0ca2a1373a78e3f723ebb53b6f8bd17b406395f3168b2549861bf763",
                "sha256:7f283fdcd0417a43431886cb4b9adeb3c0dce6b8e701b8258d6ef73e323ee105",
                "sha256:847164d15142652a3f11f9101603878136c6a2f663460046d08421c039f6bc7d",
                "sha256:8499aeb496b6ff6df0602c1395b201d1b40b96d43d29e5c0805c81b55f333ef6",
                "sha256:9894bb2f41950f2cb2d84a46b39d487fc0f8f083730bfe2120be2743b7145fd0",
                "sha256:a4f3eec7985642f139cb9b522e5dd1581186cf9ee016853d4b3b5abf2e5b8bc4",
                "sha256:a5ad4696987fdb42d976093e1b1a585ec2ad42634b5ce94dbb71362dcc758afb",
                "sha256:a85b0c694104f5e45ede8172c41ba6593554df3db6c50131bb6b7d7a0866d633",
                "sha256:a8d5bc7413a6b23c8023e2daac879986f35fd55c94ee69f5e94de2afe1a6b40e",
                "sha256:aeaa2d1c8e4227ac80ab6768cbb7b807b2185581cb8be52026ba87289f4f8afd",
                "sha256:b4ea035fccca8d98e2106d0d18c11bf58c1c75179c949be6ac169c362543520d",
                "sha256:b8f4ba3560ced143835c65d18c114070dbd9caa9c7250554319f23c3caa63528",
                "sha256:ba9bcadc5d8ea45d2b009ccff56d89f40c29b0daa373142fa758c892f1699b3d",
                "sha256:bfde3244b5df701ccc7423d7ad8b0b5b138ee84a5aa523a25a4d22f801db7e34",
                "sha256:c8ad3619d18b61ab024d519f3e95fac412259b4a6b074aef1b702755ebd6de38",
                "sha256:caea1f634b89b19d9a7a474b92ce0c330aef51e8a9e57e193d77e206da4f1534",
                "sha256:d6ef866c7783b3fedcbd4396617e18cb947349e99d04c7253dfaab0bc38f49e4",
                "sha256:d853bffa2394bf8da27c0f94fe3121830ebd418e911f09b074d8b08b909ec5e4",
                "sha256:d9ef21229dc82bf76f75858ee02185dd5522abd2a175c9a5cff3add9426cf98b",
                "sha256:dc1f231ae768baf88bf462a6736e9091606c3326d3b242d22e6df6f0dd9553fc",
                "sha256:de271298f61ce674354826b2a64f932a4f41317460be610909c213ebc44ab988",
                "sha256:e28065627fcbed9978d6d1f9bf68b0bec5d7fa40a7ab64bda3149590d4022f91"
            ],
            "index": "pypi",
            "version": "==3.5.52"
=======
                "sha256:0145233d3596fa5828972eb474b5a9f3fd5dea45d6f196fe006a7a7a461fcd03",
                "sha256:04fd4a129393006c4ba9cd9fff56b78ad60fe6702326e9260f55d4abac9f1df2",
                "sha256:067800caa12ea69e8df0a9206a7eda6697f91a33edb8413b778647d270bc9f34",
                "sha256:106a61093cf6084fbcb1272768f090b06137027e09c5e53c573c6c7b90216066",
                "sha256:13afbdca2b0844c19ee6804220bb96630f44ffa2571781de66a04e3f83609295",
                "sha256:155887770694a1febb4b1bcd2e2856c931225fa1fe8c5ef6772fce47c07f6204",
                "sha256:17c906bc410f5eef01795d709ad88663ab98447683d21b6e97bac9b366504a8a",
                "sha256:1880282b9a278b4df5139b2083b9116388d9e1fb4a438c60b3cc4ad983da1bc5",
                "sha256:2248f9c362f417d108329fdf5083ede1914757534f1b255d6c37a9a6d99c5efe",
                "sha256:2dc571be9d2fec76f8bddb540581429eb16057ff9101767d8b15166ad1de70db",
                "sha256:35dda0a1994a8fc009bf5826fe34dcdb15e561b05a5a01c506d949accfbdf027",
                "sha256:3858534058ab99fbedb34ceae31f85bbadeeb8e4dbb78a58927599a6f0422617",
                "sha256:4710d237fe9f729eacbbb7477d14eea00781704e0cdb83c789e610365e40627f",
                "sha256:49e32586d3a814a5f77407c0590504a72743ca278518b3c0f90182430f2d87af",
                "sha256:4cdb2ab88839f0d36364b71744b742e09699bde9b943aa35da26580831c3f106",
                "sha256:5e995f77124933d3e16ddc09f95ab36793083a1cb08ed2557811f8cfb254434b",
                "sha256:73bc92579692609837fb13f271f7436fdb7b6ddebb9e10185452d45814c365c3",
                "sha256:7931097db5f18e3ac6909a223e94dd3ad0258541f9802effa5b8f519ef9278e4",
                "sha256:7eb3d96adb309593bded364d25a32b80f9dc18b2f9a4b2001972194027a77eef",
                "sha256:886bdc7c13e6c6513696eb044000491c787fd53a486aa3adea060d34aa3cd028",
                "sha256:8c242a2be8d71ff18e11938cf45114d1144544984cd34fea0606f04144d62bea",
                "sha256:8f2759d2a81ee992054e7a1123cadd6baff4edecc1249e503bb6decd6b55e8ee",
                "sha256:9765c0eec5e6927aaccf6bd460fe24a014d35a3979f2c7507644fd5946775921",
                "sha256:9c7173def03fd3048f07bce00d4ca4793efc37239811d9b3eb77edb561363cd2",
                "sha256:a1d0e20cae86c6ba5e6626a9e07eca4d298341adfee778f87d5837bc76912135",
                "sha256:a5398e7af6136c25a34569132e7e2646c72a2f89e53028ef109fb03b5a2923a6",
                "sha256:a690fe672aa51ee3a6ff4c96d2f5d9744d3b6f27c999a795b9c513923f875bfc",
                "sha256:b18ea3593d4edc7f05c510ab298d48548d9a4473a643f37661b1669365d7d33c",
                "sha256:b727050ec5dfc4baeded07199d4640156f360ff4624b0194d8e91b234fc0c26b",
                "sha256:be53e8423f35d3c80b0560aec034226fdab5623bb4d64b962c3f04b65980b3e0",
                "sha256:c70e9c9cfdc0596c3912e0d147f42e83c7ac5642ac82d6fe05d85a6326bae14d",
                "sha256:ce7c13eb469f864085a546881a3bc9b46e20a73dc1a43b9e84153833e628dee3",
                "sha256:d6bd4d59f4b558165f05f9f7dfad37b9d788bcc05c0b37a6b0fcb6165d6893ec",
                "sha256:d75114965cc84ee51aaf3d7eda90f3554f3ac67350ebacd1dbb9193a7a525e21",
                "sha256:d78fdb967bd7652515d9a23ff3088e32e32ef96332737696e9eb0fda5602bf81",
                "sha256:d930a3de0fa9711b9c960dee92ff2b30c3f69568f00f0244834fe28d5563ea9b",
                "sha256:e32af1e47076a3fc77e6be5f7e2c8cbbc82fe493a5cd3f6190c0f8980c401e59",
                "sha256:e50de7d196f2d3940f3fdea0f30bf67929686d57285b3779fb071d05a810d65f",
                "sha256:e7b7e4a0ce0f455a4777528a8a316e87cc6cf887eaa2a4e6a0cc103f031c57c2",
                "sha256:e8dd01462a1bb41b6806aa93a703100d3fbba760f8feca96fcec710db9384a25"
            ],
            "index": "pypi",
            "version": "==3.5.53"
>>>>>>> 4b1b1820
        },
        "requests": {
            "extras": [
                "security"
            ],
            "hashes": [
                "sha256:b3559a131db72c33ee969480840fff4bb6dd111de7dd27c8ee1f820f4f00231b",
                "sha256:fe75cc94a9443b9246fc7049224f75604b113c36acb93f87b80ed42c44cbb898"
            ],
            "index": "pypi",
            "version": "==2.24.0"
        },
        "requests-cache": {
            "hashes": [
                "sha256:813023269686045f8e01e2289cc1e7e9ae5ab22ddd1e2849a9093ab3ab7270eb",
                "sha256:81e13559baee64677a7d73b85498a5a8f0639e204517b5d05ff378e44a57831a"
            ],
            "version": "==0.5.2"
        },
        "shodan": {
            "hashes": [
                "sha256:d2d37d47dd084747df672e6d981f6d72d5d03f4ee12f0ce2170e618147578349"
            ],
            "index": "pypi",
            "version": "==1.23.1"
        },
        "sigmatools": {
            "hashes": [
                "sha256:5cca698e11f9f3f2f80b92cb4873f9958898ad23d26ce78ee4a573777f4f2035",
                "sha256:719c6c19ff60177f3a155d0dd2b054a4ad7e906dec3e88dae668c2b2d200f82c"
            ],
            "index": "pypi",
            "version": "==0.18.1"
        },
        "six": {
            "hashes": [
                "sha256:30639c035cdb23534cd4aa2dd52c3bf48f06e5f4a941509c8bafd8ce11080259",
                "sha256:8b74bedcbbbaca38ff6d7491d76f2b06b3592611af620f8426e82dddb04a5ced"
            ],
            "markers": "python_version >= '2.7' and python_version not in '3.0, 3.1, 3.2, 3.3'",
            "version": "==1.15.0"
        },
        "socialscan": {
            "hashes": [
                "sha256:688ef0ae170f3270f541c0fdfaa859bad1fe56955c692fdd3b312deed8a16362",
                "sha256:6db737865f08f5a6745fb8ccd001ef13856b19b887da1c8dcd480544a3d47e92"
            ],
            "index": "pypi",
            "version": "==1.3.0"
        },
        "socketio-client": {
            "hashes": [
                "sha256:ef2e362a85ef2816fb224d727319c4b743d63b4dd9e1da99c622c9643fc4e2a0"
            ],
            "version": "==0.5.7.4"
        },
        "soupsieve": {
            "hashes": [
                "sha256:1634eea42ab371d3d346309b93df7870a88610f0725d47528be902a0d95ecc55",
                "sha256:a59dc181727e95d25f781f0eb4fd1825ff45590ec8ff49eadfd7f1a537cc0232"
            ],
            "markers": "python_version >= '3.0'",
            "version": "==2.0.1"
        },
        "sparqlwrapper": {
            "hashes": [
                "sha256:17ec44b08b8ae2888c801066249f74fe328eec25d90203ce7eadaf82e64484c7",
                "sha256:357ee8a27bc910ea13d77836dbddd0b914991495b8cc1bf70676578155e962a8",
                "sha256:8cf6c21126ed76edc85c5c232fd6f77b9f61f8ad1db90a7147cdde2104aff145",
                "sha256:c7f9c9d8ebb13428771bc3b6dee54197422507dcc3dea34e30d5dcfc53478dec",
                "sha256:d6a66b5b8cda141660e07aeb00472db077a98d22cb588c973209c7336850fb3c"
            ],
            "index": "pypi",
            "version": "==1.8.5"
        },
        "stix2-patterns": {
            "hashes": [
                "sha256:373a3de163e1b146499c6e5a7908e1f0987173139480897728fcbbba6a806f95",
                "sha256:5a38f634adc856b7d03e13dd140d38e184ac1ef11077c1ffca28a262fa6d8c41"
            ],
            "index": "pypi",
            "version": "==1.3.1"
        },
        "tabulate": {
            "hashes": [
                "sha256:ac64cb76d53b1231d364babcd72abbb16855adac7de6665122f97b593f1eb2ba",
                "sha256:db2723a20d04bcda8522165c73eea7c300eda74e0ce852d9022e0159d7895007"
            ],
            "version": "==0.8.7"
        },
        "tornado": {
            "hashes": [
                "sha256:0fe2d45ba43b00a41cd73f8be321a44936dc1aba233dee979f17a042b83eb6dc",
                "sha256:22aed82c2ea340c3771e3babc5ef220272f6fd06b5108a53b4976d0d722bcd52",
                "sha256:2c027eb2a393d964b22b5c154d1a23a5f8727db6fda837118a776b29e2b8ebc6",
                "sha256:5217e601700f24e966ddab689f90b7ea4bd91ff3357c3600fa1045e26d68e55d",
                "sha256:5618f72e947533832cbc3dec54e1dffc1747a5cb17d1fd91577ed14fa0dc081b",
                "sha256:5f6a07e62e799be5d2330e68d808c8ac41d4a259b9cea61da4101b83cb5dc673",
                "sha256:c58d56003daf1b616336781b26d184023ea4af13ae143d9dda65e31e534940b9",
                "sha256:c952975c8ba74f546ae6de2e226ab3cc3cc11ae47baf607459a6728585bb542a",
                "sha256:c98232a3ac391f5faea6821b53db8db461157baa788f5d6222a193e9456e1740"
            ],
            "markers": "python_version >= '3.5'",
            "version": "==6.0.4"
        },
        "tqdm": {
            "hashes": [
                "sha256:2dd75fdb764f673b8187643496fcfbeac38348015b665878e582b152f3391cdb",
                "sha256:93b7a6a9129fce904f6df4cf3ae7ff431d779be681a95c3344c26f3e6c09abfa"
            ],
            "markers": "python_version >= '2.6' and python_version not in '3.0, 3.1, 3.2, 3.3'",
            "version": "==4.50.0"
        },
        "trustar": {
            "hashes": [
                "sha256:47c45674a4a310dc8d932035e0de112de55c1e899663865b996a6b6b2d79cbde"
            ],
            "index": "pypi",
            "version": "==0.3.33"
        },
        "tzlocal": {
            "hashes": [
                "sha256:643c97c5294aedc737780a49d9df30889321cbe1204eac2c2ec6134035a92e44",
                "sha256:e2cb6c6b5b604af38597403e9852872d7f534962ae2954c7f35efcb1ccacf4a4"
            ],
            "version": "==2.1"
        },
        "unicodecsv": {
            "hashes": [
                "sha256:018c08037d48649a0412063ff4eda26eaa81eff1546dbffa51fa5293276ff7fc"
            ],
            "version": "==0.14.1"
        },
        "url-normalize": {
            "hashes": [
                "sha256:1709cb4739e496f9f807a894e361915792f273538e250b1ab7da790544a665c3",
                "sha256:1bd7085349dcdf06e52194d0f75ff99fff2eeed0da85a50e4cc2346452c1b8bc"
            ],
            "markers": "python_version >= '2.7' and python_version not in '3.0, 3.1, 3.2, 3.3, 3.4, 3.5'",
            "version": "==1.4.2"
        },
        "urlarchiver": {
            "hashes": [
                "sha256:652e0890dab58bf62a759656671dcfb9a40eb4a77aac8a8d93154f00360238b5"
            ],
            "index": "pypi",
            "version": "==0.2"
        },
        "urllib3": {
            "hashes": [
                "sha256:91056c15fa70756691db97756772bb1eb9678fa585d9184f24534b100dc60f4a",
                "sha256:e7983572181f5e1522d9c98453462384ee92a0be7fac5f1413a1e35c56cc0461"
            ],
            "markers": "python_version >= '2.7' and python_version not in '3.0, 3.1, 3.2, 3.3, 3.4' and python_version < '4'",
            "version": "==1.25.10"
        },
        "uwhois": {
            "editable": true,
            "git": "https://github.com/Rafiot/uwhoisd.git",
            "ref": "783bba09b5a6964f25566089826a1be4b13f2a22",
            "subdirectory": "client"
        },
        "validators": {
            "hashes": [
                "sha256:f0ac832212e3ee2e9b10e156f19b106888cf1429c291fbc5297aae87685014ae"
            ],
            "version": "==0.14.0"
        },
        "vt-graph-api": {
            "hashes": [
                "sha256:200c4f5a7c0a518502e890c4f4508a5ea042af9407d2889ef16a17ef11b7d25c",
                "sha256:223c1cf32d69e10b5d3e178ec315589c7dfa7d43ccff6630a11ed5c5f498715c"
            ],
            "index": "pypi",
            "version": "==1.0.1"
        },
        "vulners": {
            "hashes": [
                "sha256:4e78fc7492d33a1e612e7d5046e51f4c272eb7febdfc0fc06061648d2153e75a",
                "sha256:6b088b7c8da9bdcc16e8283afd4a8f804388f1432d12d17b29b770778113ec62",
                "sha256:7964884c1f262004a950d5915d49520d22afa3ab175d473492e2dbcc6b5e0a9a"
            ],
            "index": "pypi",
            "version": "==1.5.8"
        },
        "wand": {
            "hashes": [
                "sha256:566b3d049858efa879096a7ab2e0516d67a240e6c3ffd7a267298c41e81c14b7",
                "sha256:d21429288fe0de63d829dbbfb26736ebaed9fd0792c2a0dc5943c5cab803a708"
            ],
            "index": "pypi",
            "version": "==0.6.3"
        },
        "websocket-client": {
            "hashes": [
                "sha256:0fc45c961324d79c781bab301359d5a1b00b13ad1b10415a4780229ef71a5549",
                "sha256:d735b91d6d1692a6a181f2a8c9e0238e5f6373356f561bb9dc4c7af36f452010"
            ],
            "version": "==0.57.0"
        },
        "wrapt": {
            "hashes": [
                "sha256:b62ffa81fb85f4332a4f609cab4ac40709470da05643a082ec1eb88e6d9b97d7"
            ],
            "version": "==1.12.1"
        },
        "xlrd": {
            "hashes": [
                "sha256:546eb36cee8db40c3eaa46c351e67ffee6eeb5fa2650b71bc4c758a29a1b29b2",
                "sha256:e551fb498759fa3a5384a94ccd4c3c02eb7c00ea424426e212ac0c57be9dfbde"
            ],
            "index": "pypi",
            "version": "==1.2.0"
        },
        "xlsxwriter": {
            "hashes": [
                "sha256:99b665203d737db31378ec729c9990a004c1abae53a6fa211c104f8c2e36cffd",
                "sha256:b89002dea57bb3d4c8207f3e28ef8244bfd9e936b85d74e7dd1f97e11bb70313"
            ],
            "version": "==1.3.6"
        },
        "yara-python": {
            "hashes": [
                "sha256:03e5c5e333c8572e7994b0b11964d515d61a393f23c5e272f8d0e4229f368c58",
                "sha256:0423e08bd618752a028ac0405ff8e0103f3a8fd607dde7618a64a4c010c3757b",
                "sha256:0a0dd632dcdb347d1a9a8b1f6a83b3a77d5e63f691357ea4021fb1cf1d7ff0a4",
                "sha256:728b99627a8072a877eaaa4dafb4eff39d1b14ff4fd70d39f18899ce81e29625",
                "sha256:7cb0d5724eccfa52e1bcd352a56cb4dc422aa51f5f6d0945d4f830783927513b",
                "sha256:8c76531e89806c0309586dd4863a972d12f1d5d63261c6d4b9331a99859fd1d8",
                "sha256:9472676583e212bc4e17c2236634e02273d53c872b350f0571b48e06183de233",
                "sha256:9735b680a7d95c1d3f255c351bb067edc62cdb3c0999f7064278cb2c85245405",
                "sha256:997f104590167220a9af5564c042ec4d6534261e7b8a5b49655d8dffecc6b8a2",
                "sha256:a48e071d02a3699363e628ac899b5b7237803bcb4b512c92ebcb4fb9b1488497",
                "sha256:b67c0d75a6519ca357b4b85ede9768c96a81fff20fbc169bd805ff009ddee561"
            ],
            "index": "pypi",
            "version": "==3.8.1"
        },
        "yarl": {
            "hashes": [
                "sha256:04a54f126a0732af75e5edc9addeaa2113e2ca7c6fce8974a63549a70a25e50e",
                "sha256:3cc860d72ed989f3b1f3abbd6ecf38e412de722fb38b8f1b1a086315cf0d69c5",
                "sha256:5d84cc36981eb5a8533be79d6c43454c8e6a39ee3118ceaadbd3c029ab2ee580",
                "sha256:5e447e7f3780f44f890360ea973418025e8c0cdcd7d6a1b221d952600fd945dc",
                "sha256:61d3ea3c175fe45f1498af868879c6ffeb989d4143ac542163c45538ba5ec21b",
                "sha256:67c5ea0970da882eaf9efcf65b66792557c526f8e55f752194eff8ec722c75c2",
                "sha256:6f6898429ec3c4cfbef12907047136fd7b9e81a6ee9f105b45505e633427330a",
                "sha256:7ce35944e8e61927a8f4eb78f5bc5d1e6da6d40eadd77e3f79d4e9399e263921",
                "sha256:b7c199d2cbaf892ba0f91ed36d12ff41ecd0dde46cbf64ff4bfe997a3ebc925e",
                "sha256:c15d71a640fb1f8e98a1423f9c64d7f1f6a3a168f803042eaf3a5b5022fde0c1",
                "sha256:c22607421f49c0cb6ff3ed593a49b6a99c6ffdeaaa6c944cdda83c2393c8864d",
                "sha256:c604998ab8115db802cc55cb1b91619b2831a6128a62ca7eea577fc8ea4d3131",
                "sha256:d088ea9319e49273f25b1c96a3763bf19a882cff774d1792ae6fba34bd40550a",
                "sha256:db9eb8307219d7e09b33bcb43287222ef35cbcf1586ba9472b0a4b833666ada1",
                "sha256:e31fef4e7b68184545c3d68baec7074532e077bd1906b040ecfba659737df188",
                "sha256:e32f0fb443afcfe7f01f95172b66f279938fbc6bdaebe294b0ff6747fb6db020",
                "sha256:fcbe419805c9b20db9a51d33b942feddbf6e7fb468cb20686fd7089d4164c12a"
            ],
            "markers": "python_version >= '3.5'",
            "version": "==1.6.0"
        }
    },
    "develop": {
        "attrs": {
            "hashes": [
                "sha256:26b54ddbbb9ee1d34d5d3668dd37d6cf74990ab23c828c2888dccdceee395594",
                "sha256:fce7fc47dfc976152e82d53ff92fa0407700c21acd20886a13777a0d20e655dc"
            ],
            "markers": "python_version >= '2.7' and python_version not in '3.0, 3.1, 3.2, 3.3'",
            "version": "==20.2.0"
        },
        "certifi": {
            "hashes": [
                "sha256:5930595817496dd21bb8dc35dad090f1c2cd0adfaf21204bf6732ca5d8ee34d3",
                "sha256:8fc0819f1f30ba15bdb34cceffb9ef04d99f420f68eb75d901e9560b8749fc41"
            ],
            "version": "==2020.6.20"
        },
        "chardet": {
            "hashes": [
                "sha256:84ab92ed1c4d4f16916e05906b6b75a6c0fb5db821cc65e70cbd64a3e2a5eaae",
                "sha256:fc323ffcaeaed0e0a02bf4d117757b98aed530d9ed4531e3e15460124c106691"
            ],
            "version": "==3.0.4"
        },
        "codecov": {
            "hashes": [
                "sha256:24545847177a893716b3455ac5bfbafe0465f38d4eb86ea922c09adc7f327e65",
                "sha256:355fc7e0c0b8a133045f0d6089bde351c845e7b52b99fec5903b4ea3ab5f6aab",
                "sha256:7877f68effde3c2baadcff807a5d13f01019a337f9596eece0d64e57393adf3a"
            ],
            "index": "pypi",
            "version": "==2.1.9"
        },
        "coverage": {
            "hashes": [
                "sha256:0203acd33d2298e19b57451ebb0bed0ab0c602e5cf5a818591b4918b1f97d516",
                "sha256:0f313707cdecd5cd3e217fc68c78a960b616604b559e9ea60cc16795c4304259",
                "sha256:1c6703094c81fa55b816f5ae542c6ffc625fec769f22b053adb42ad712d086c9",
                "sha256:1d44bb3a652fed01f1f2c10d5477956116e9b391320c94d36c6bf13b088a1097",
                "sha256:280baa8ec489c4f542f8940f9c4c2181f0306a8ee1a54eceba071a449fb870a0",
                "sha256:29a6272fec10623fcbe158fdf9abc7a5fa032048ac1d8631f14b50fbfc10d17f",
                "sha256:2b31f46bf7b31e6aa690d4c7a3d51bb262438c6dcb0d528adde446531d0d3bb7",
                "sha256:2d43af2be93ffbad25dd959899b5b809618a496926146ce98ee0b23683f8c51c",
                "sha256:381ead10b9b9af5f64646cd27107fb27b614ee7040bb1226f9c07ba96625cbb5",
                "sha256:47a11bdbd8ada9b7ee628596f9d97fbd3851bd9999d398e9436bd67376dbece7",
                "sha256:4d6a42744139a7fa5b46a264874a781e8694bb32f1d76d8137b68138686f1729",
                "sha256:50691e744714856f03a86df3e2bff847c2acede4c191f9a1da38f088df342978",
                "sha256:530cc8aaf11cc2ac7430f3614b04645662ef20c348dce4167c22d99bec3480e9",
                "sha256:582ddfbe712025448206a5bc45855d16c2e491c2dd102ee9a2841418ac1c629f",
                "sha256:63808c30b41f3bbf65e29f7280bf793c79f54fb807057de7e5238ffc7cc4d7b9",
                "sha256:71b69bd716698fa62cd97137d6f2fdf49f534decb23a2c6fc80813e8b7be6822",
                "sha256:7858847f2d84bf6e64c7f66498e851c54de8ea06a6f96a32a1d192d846734418",
                "sha256:78e93cc3571fd928a39c0b26767c986188a4118edc67bc0695bc7a284da22e82",
                "sha256:7f43286f13d91a34fadf61ae252a51a130223c52bfefb50310d5b2deb062cf0f",
                "sha256:86e9f8cd4b0cdd57b4ae71a9c186717daa4c5a99f3238a8723f416256e0b064d",
                "sha256:8f264ba2701b8c9f815b272ad568d555ef98dfe1576802ab3149c3629a9f2221",
                "sha256:9342dd70a1e151684727c9c91ea003b2fb33523bf19385d4554f7897ca0141d4",
                "sha256:9361de40701666b034c59ad9e317bae95c973b9ff92513dd0eced11c6adf2e21",
                "sha256:9669179786254a2e7e57f0ecf224e978471491d660aaca833f845b72a2df3709",
                "sha256:aac1ba0a253e17889550ddb1b60a2063f7474155465577caa2a3b131224cfd54",
                "sha256:aef72eae10b5e3116bac6957de1df4d75909fc76d1499a53fb6387434b6bcd8d",
                "sha256:bd3166bb3b111e76a4f8e2980fa1addf2920a4ca9b2b8ca36a3bc3dedc618270",
                "sha256:c1b78fb9700fc961f53386ad2fd86d87091e06ede5d118b8a50dea285a071c24",
                "sha256:c3888a051226e676e383de03bf49eb633cd39fc829516e5334e69b8d81aae751",
                "sha256:c5f17ad25d2c1286436761b462e22b5020d83316f8e8fcb5deb2b3151f8f1d3a",
                "sha256:c851b35fc078389bc16b915a0a7c1d5923e12e2c5aeec58c52f4aa8085ac8237",
                "sha256:cb7df71de0af56000115eafd000b867d1261f786b5eebd88a0ca6360cccfaca7",
                "sha256:cedb2f9e1f990918ea061f28a0f0077a07702e3819602d3507e2ff98c8d20636",
                "sha256:e8caf961e1b1a945db76f1b5fa9c91498d15f545ac0ababbe575cfab185d3bd8"
            ],
            "markers": "python_version >= '2.7' and python_version not in '3.0, 3.1, 3.2, 3.3, 3.4' and python_version < '4'",
            "version": "==5.3"
        },
        "flake8": {
            "hashes": [
                "sha256:749dbbd6bfd0cf1318af27bf97a14e28e5ff548ef8e5b1566ccfb25a11e7c839",
                "sha256:aadae8761ec651813c24be05c6f7b4680857ef6afaae4651a4eccaef97ce6c3b"
            ],
            "index": "pypi",
            "version": "==3.8.4"
        },
        "idna": {
            "hashes": [
                "sha256:b307872f855b18632ce0c21c5e45be78c0ea7ae4c15c828c20788b26921eb3f6",
                "sha256:b97d804b1e9b523befed77c48dacec60e6dcb0b5391d57af6a65a312a90648c0"
            ],
            "markers": "python_version >= '2.7' and python_version not in '3.0, 3.1, 3.2, 3.3'",
            "version": "==2.10"
        },
        "iniconfig": {
            "hashes": [
                "sha256:80cf40c597eb564e86346103f609d74efce0f6b4d4f30ec8ce9e2c26411ba437",
                "sha256:e5f92f89355a67de0595932a6c6c02ab4afddc6fcdc0bfc5becd0d60884d3f69"
            ],
            "version": "==1.0.1"
        },
        "mccabe": {
            "hashes": [
                "sha256:ab8a6258860da4b6677da4bd2fe5dc2c659cff31b3ee4f7f5d64e79735b80d42",
                "sha256:dd8d182285a0fe56bace7f45b5e7d1a6ebcbf524e8f3bd87eb0f125271b8831f"
            ],
            "version": "==0.6.1"
        },
        "nose": {
            "hashes": [
                "sha256:9ff7c6cc443f8c51994b34a667bbcf45afd6d945be7477b52e97516fd17c53ac",
                "sha256:dadcddc0aefbf99eea214e0f1232b94f2fa9bd98fa8353711dacb112bfcbbb2a",
                "sha256:f1bffef9cbc82628f6e7d7b40d7e255aefaa1adb6a1b1d26c69a8b79e6208a98"
            ],
            "index": "pypi",
            "version": "==1.3.7"
        },
        "packaging": {
            "hashes": [
                "sha256:4357f74f47b9c12db93624a82154e9b120fa8293699949152b22065d556079f8",
                "sha256:998416ba6962ae7fbd6596850b80e17859a5753ba17c32284f67bfff33784181"
            ],
            "markers": "python_version >= '2.7' and python_version not in '3.0, 3.1, 3.2, 3.3'",
            "version": "==20.4"
        },
        "pluggy": {
            "hashes": [
                "sha256:15b2acde666561e1298d71b523007ed7364de07029219b604cf808bfa1c765b0",
                "sha256:966c145cd83c96502c3c3868f50408687b38434af77734af1e9ca461a4081d2d"
            ],
            "markers": "python_version >= '2.7' and python_version not in '3.0, 3.1, 3.2, 3.3'",
            "version": "==0.13.1"
        },
        "py": {
            "hashes": [
                "sha256:366389d1db726cd2fcfc79732e75410e5fe4d31db13692115529d34069a043c2",
                "sha256:9ca6883ce56b4e8da7e79ac18787889fa5206c79dcc67fb065376cd2fe03f342"
            ],
            "markers": "python_version >= '2.7' and python_version not in '3.0, 3.1, 3.2, 3.3'",
            "version": "==1.9.0"
        },
        "pycodestyle": {
            "hashes": [
                "sha256:2295e7b2f6b5bd100585ebcb1f616591b652db8a741695b3d8f5d28bdc934367",
                "sha256:c58a7d2815e0e8d7972bf1803331fb0152f867bd89adf8a01dfd55085434192e"
            ],
            "markers": "python_version >= '2.7' and python_version not in '3.0, 3.1, 3.2, 3.3'",
            "version": "==2.6.0"
        },
        "pyflakes": {
            "hashes": [
                "sha256:0d94e0e05a19e57a99444b6ddcf9a6eb2e5c68d3ca1e98e90707af8152c90a92",
                "sha256:35b2d75ee967ea93b55750aa9edbbf72813e06a66ba54438df2cfac9e3c27fc8"
            ],
            "markers": "python_version >= '2.7' and python_version not in '3.0, 3.1, 3.2, 3.3'",
            "version": "==2.2.0"
        },
        "pyparsing": {
            "hashes": [
                "sha256:c203ec8783bf771a155b207279b9bccb8dea02d8f0c9e5f8ead507bc3246ecc1",
                "sha256:ef9d7589ef3c200abe66653d3f1ab1033c3c419ae9b9bdb1240a85b024efc88b"
            ],
            "markers": "python_version >= '2.6' and python_version not in '3.0, 3.1, 3.2, 3.3'",
            "version": "==2.4.7"
        },
        "pytest": {
            "hashes": [
<<<<<<< HEAD
                "sha256:1cd09785c0a50f9af72220dd12aa78cfa49cbffc356c61eab009ca189e018a33",
                "sha256:d010e24666435b39a4cf48740b039885642b6c273a3f77be3e7e03554d2806b7"
            ],
            "index": "pypi",
            "version": "==6.1.0"
=======
                "sha256:7a8190790c17d79a11f847fba0b004ee9a8122582ebff4729a082c109e81a4c9",
                "sha256:8f593023c1a0f916110285b6efd7f99db07d59546e3d8c36fc60e2ab05d3be92"
            ],
            "index": "pypi",
            "version": "==6.1.1"
>>>>>>> 4b1b1820
        },
        "requests": {
            "extras": [
                "security"
            ],
            "hashes": [
                "sha256:b3559a131db72c33ee969480840fff4bb6dd111de7dd27c8ee1f820f4f00231b",
                "sha256:fe75cc94a9443b9246fc7049224f75604b113c36acb93f87b80ed42c44cbb898"
            ],
            "index": "pypi",
            "version": "==2.24.0"
        },
        "six": {
            "hashes": [
                "sha256:30639c035cdb23534cd4aa2dd52c3bf48f06e5f4a941509c8bafd8ce11080259",
                "sha256:8b74bedcbbbaca38ff6d7491d76f2b06b3592611af620f8426e82dddb04a5ced"
            ],
            "markers": "python_version >= '2.7' and python_version not in '3.0, 3.1, 3.2, 3.3'",
            "version": "==1.15.0"
        },
        "toml": {
            "hashes": [
                "sha256:926b612be1e5ce0634a2ca03470f95169cf16f939018233a670519cb4ac58b0f",
                "sha256:bda89d5935c2eac546d648028b9901107a595863cb36bae0c73ac804a9b4ce88"
            ],
            "version": "==0.10.1"
        },
        "urllib3": {
            "hashes": [
                "sha256:91056c15fa70756691db97756772bb1eb9678fa585d9184f24534b100dc60f4a",
                "sha256:e7983572181f5e1522d9c98453462384ee92a0be7fac5f1413a1e35c56cc0461"
            ],
            "markers": "python_version >= '2.7' and python_version not in '3.0, 3.1, 3.2, 3.3, 3.4' and python_version < '4'",
            "version": "==1.25.10"
        }
    }
}<|MERGE_RESOLUTION|>--- conflicted
+++ resolved
@@ -57,17 +57,10 @@
         },
         "assemblyline-client": {
             "hashes": [
-<<<<<<< HEAD
-                "sha256:39c54d9f49a8299de5bffc2422138f0254e2d9ddc49fec7a41b537194e4be29a"
-            ],
-            "index": "pypi",
-            "version": "==4.0.0"
-=======
                 "sha256:6a36a654185ba40d10bdd0213a1926aacb4351290824e406cbff6b6b5b251f5f"
             ],
             "index": "pypi",
             "version": "==4.0.1"
->>>>>>> 4b1b1820
         },
         "async-timeout": {
             "hashes": [
@@ -95,21 +88,12 @@
         },
         "beautifulsoup4": {
             "hashes": [
-<<<<<<< HEAD
-                "sha256:1edf5e39f3a5bc6e38b235b369128416c7239b34f692acccececb040233032a1",
-                "sha256:5dfe44f8fddc89ac5453f02659d3ab1668f2c0d9684839f0785037e8c6d9ac8d",
-                "sha256:645d833a828722357038299b7f6879940c11dddd95b900fe5387c258b72bb883"
-            ],
-            "index": "pypi",
-            "version": "==4.9.2"
-=======
                 "sha256:4c98143716ef1cb40bf7f39a8e3eec8f8b009509e74904ba3a7b315431577e35",
                 "sha256:84729e322ad1d5b4d25f805bfa05b902dd96450f43842c4e99067d5e1369eb25",
                 "sha256:fff47e031e34ec82bf17e00da8f592fe7de69aeea38be00523c04623c04fb666"
             ],
             "index": "pypi",
             "version": "==4.9.3"
->>>>>>> 4b1b1820
         },
         "blockchain": {
             "hashes": [
@@ -336,17 +320,10 @@
         },
         "jbxapi": {
             "hashes": [
-<<<<<<< HEAD
-                "sha256:a5dc57e418363f5e2ab39f79fdfdb71dbad758cfc2ff254a3eb8e353bc9994ae"
-            ],
-            "index": "pypi",
-            "version": "==3.10.0"
-=======
                 "sha256:8458f01a9b4e4245d61f6fa75edef17e2992192975f746c51ed5392ba9aa7ce5"
             ],
             "index": "pypi",
             "version": "==3.11.0"
->>>>>>> 4b1b1820
         },
         "json-log-formatter": {
             "hashes": [
@@ -535,27 +512,6 @@
         },
         "pandas": {
             "hashes": [
-<<<<<<< HEAD
-                "sha256:026d764d0b86ee53183aa4c0b90774b6146123eeada4e24946d7d24290777be1",
-                "sha256:02ec9f5f0b7df7227931a884569ef0b6d32d76789c84bcac1a719dafd1f912e8",
-                "sha256:08783a33989a6747317766b75be30a594a9764b9f145bb4bcc06e337930d9807",
-                "sha256:0936991228241db937e87f82ec552a33888dd04a2e0d5a2fa3c689f92fab09e0",
-                "sha256:188cdfbf8399bc144fa95040536b5ce3429d2eda6c9c8b238c987af7df9f128c",
-                "sha256:1edf6c254d2d138188e9987159978ee70e23362fe9197f3f100844a197f7e1e4",
-                "sha256:474fa53e3b2f3a543cbca81f7457bd1f44e7eb1be7171067636307e21b624e9c",
-                "sha256:59df9f0276aa4854d8bff28c5e5aeb74d9c6bb4d9f55d272b7124a7df40e47d0",
-                "sha256:9e135ce9929cd0f0ba24f0545936af17ba935f844d4c3a2b979354a73c9440e0",
-                "sha256:ab6ea0f3116f408a8a59cd50158bfd19d2a024f4e221f14ab1bcd2da4f0c6fdf",
-                "sha256:b64ffd87a2cfd31b40acd4b92cb72ea9a52a48165aec4c140e78fd69c45d1444",
-                "sha256:b821f239514a9ce46dd1cd6c9298a03ed58d0235d414ea264aacc1b14916bbe4",
-                "sha256:c9235b37489168ed6b173551c816b50aa89f03c24a8549a8b4d47d8dc79bfb1e",
-                "sha256:eb0ac2fd04428f18b547716f70c699a7cc9c65a6947ed8c7e688d96eb91e3db8",
-                "sha256:eeb64c5b3d4f2ea072ca8afdeb2b946cd681a863382ca79734f1b520b8d2fa26",
-                "sha256:f7008ec22b92d771b145150978d930a28fab8da3a10131b01bbf39574acdad0b"
-            ],
-            "index": "pypi",
-            "version": "==1.1.2"
-=======
                 "sha256:206d7c3e5356dcadf082e64dc25c24bc8541718045826074f96346e9d6d05a20",
                 "sha256:24f61f40febe47edac271eda45d683e42838b7db2bd0f82574d9800259d2b182",
                 "sha256:3a038cd5da602b955d335aa80cbaa0e5774f68501ff47b9c21509906981478da",
@@ -578,7 +534,6 @@
             ],
             "index": "pypi",
             "version": "==1.1.3"
->>>>>>> 4b1b1820
         },
         "pandas-ods-reader": {
             "hashes": [
@@ -619,15 +574,11 @@
                 "sha256:0295442429645fa16d05bd567ef5cff178482439c9aad0411d3f0ce9b88b3a6f",
                 "sha256:5e51ee2b8114def244384eda1c82b10e307ad9778dac5c83fb0943775a653cd8",
                 "sha256:8dad18b69f710bf3a001d2bf3afab7c432785d94fcf819c16b5207b1cfd17d38",
-<<<<<<< HEAD
-                "sha256:edf31f1150778abd4322444c393ab9c7bd2af271dd4dafb4208fb613b1f3cdc9",
-=======
                 "sha256:94cf49723928eb6070a892cb39d6c156f7b5a2db4e8971cb958f7b6b104fb4c4",
                 "sha256:97f9e7953a77d5a70f49b9a48da7776dc51e9b738151b22dacf101641594a626",
                 "sha256:9ad7f865eebde135d526bb3163d0b23ffff365cf87e767c649550964ad72785d",
                 "sha256:9c87ef410a58dd54b92424ffd7e28fd2ec65d2f7fc02b76f5e9b2067e355ebf6",
                 "sha256:a060cf8aa332052df2158e5a119303965be92c3da6f2d93b6878f0ebca80b2f6",
->>>>>>> 4b1b1820
                 "sha256:c79f9c5fb846285f943aafeafda3358992d64f0ef58566e23484132ecd8d7d63",
                 "sha256:1ca594126d3c4def54babee699c055a913efb01e106c309fa6b04405d474d5ae",
                 "sha256:6d7741e65835716ceea0fd13a7d0192961212fd59e741a46bbed7a473c634ed6",
@@ -640,16 +591,11 @@
                 "sha256:25930fadde8019f374400f7986e8404c8b781ce519da27792cbe46eabec00c4d",
                 "sha256:97f9e7953a77d5a70f49b9a48da7776dc51e9b738151b22dacf101641594a626",
                 "sha256:d350f0f2c2421e65fbc62690f26b59b0bcda1b614beb318c81e38647e0f673a1",
-<<<<<<< HEAD
-                "sha256:c92302a33138409e8f1ad16731568c55c9053eee71bb05b6b744067e1b62380f",
-                "sha256:e901964262a56d9ea3c2693df68bc9860b8bdda2b04768821e4c44ae797de117"
-=======
                 "sha256:e901964262a56d9ea3c2693df68bc9860b8bdda2b04768821e4c44ae797de117",
                 "sha256:ec29604081f10f16a7aea809ad42e27764188fc258b02259a03a8ff7ded3808d",
                 "sha256:edf31f1150778abd4322444c393ab9c7bd2af271dd4dafb4208fb613b1f3cdc9",
                 "sha256:f7e30c27477dffc3e85c2463b3e649f751789e0f6c8456099eea7ddd53be4a8a",
                 "sha256:ffe538682dc19cc542ae7c3e504fdf54ca7f86fb8a135e59dd6bc8627eae6cce"
->>>>>>> 4b1b1820
             ],
             "index": "pypi",
             "version": "==7.2.0"
@@ -694,8 +640,6 @@
         },
         "pycryptodome": {
             "hashes": [
-<<<<<<< HEAD
-=======
                 "sha256:02e51e1d5828d58f154896ddfd003e2e7584869c275e5acbe290443575370fba",
                 "sha256:03d5cca8618620f45fd40f827423f82b86b3a202c8d44108601b0f5f56b04299",
                 "sha256:0e24171cf01021bc5dc17d6a9d4f33a048f09d62cc3f62541e95ef104588bda4",
@@ -710,19 +654,15 @@
                 "sha256:55eb61aca2c883db770999f50d091ff7c14016f2769ad7bca3d9b75d1d7c1b68",
                 "sha256:6276478ada411aca97c0d5104916354b3d740d368407912722bd4d11aa9ee4c2",
                 "sha256:663f8de2b3df2e744d6e1610506e0ea4e213bde906795953c1e82279c169f0a7",
->>>>>>> 4b1b1820
                 "sha256:67dcad1b8b201308586a8ca2ffe89df1e4f731d5a4cdd0610cc4ea790351c739",
                 "sha256:39ef9fb52d6ec7728fce1f1693cb99d60ce302aeebd59bcedea70ca3203fda60",
                 "sha256:fbe65d5cfe04ff2f7684160d50f5118bdefb01e3af4718eeb618bfed40f19d94",
                 "sha256:b56638d58a3a4be13229c6a815cd448f9e3ce40c00880a5398471b42ee86f50e",
                 "sha256:709b9f144d23e290b9863121d1ace14a72e01f66ea9c903fbdc690520dfdfcf0",
-<<<<<<< HEAD
-=======
                 "sha256:8063a712fba642f78d3c506b0896846601b6de7f5c3d534e388ad0cc07f5a149",
                 "sha256:80d57177a0b7c14d4594c62bbb47fe2f6309ad3b0a34348a291d570925c97a82",
                 "sha256:87006cf0d81505408f1ae4f55cf8a5d95a8e029a4793360720ae17c6500f7ecc",
                 "sha256:9f62d21bc693f3d7d444f17ed2ad7a913b4c37c15cd807895d013c39c0517dfd",
->>>>>>> 4b1b1820
                 "sha256:a207231a52426de3ff20f5608f0687261a3329d97a036c51f7d4c606a6f30c23",
                 "sha256:87006cf0d81505408f1ae4f55cf8a5d95a8e029a4793360720ae17c6500f7ecc",
                 "sha256:8063a712fba642f78d3c506b0896846601b6de7f5c3d534e388ad0cc07f5a149",
@@ -732,33 +672,12 @@
                 "sha256:dd302b6ae3965afeb5ef1b0d92486f986c0e65183cd7835973f0b593800590e6",
                 "sha256:50348edd283afdccddc0938cdc674484533912ba8a99a27c7bfebb75030aa856",
                 "sha256:c8bf40cf6e281a4378e25846924327e728a887e8bf0ee83b2604a0f4b61692e8",
-<<<<<<< HEAD
-                "sha256:0e24171cf01021bc5dc17d6a9d4f33a048f09d62cc3f62541e95ef104588bda4",
-                "sha256:360955eece2cd0fa694a708d10303c6abd7b39614fa2547b6bd245da76198beb",
-                "sha256:02e51e1d5828d58f154896ddfd003e2e7584869c275e5acbe290443575370fba",
-                "sha256:54bdedd28476dea8a3cd86cb67c0df1f0e3d71cae8022354b0f879c41a3d27b2",
-                "sha256:1e655746f539421d923fd48df8f6f40b3443d80b75532501c0085b64afed9df5",
-                "sha256:f2e045224074d5664dc9cbabbf4f4d4d46f1ee90f24780e3a9a668fd096ff17f",
-=======
                 "sha256:cecbf67e81d6144a50dc615629772859463b2e4f815d0c082fa421db362f040e",
->>>>>>> 4b1b1820
                 "sha256:d8074c8448cfd0705dfa71ca333277fce9786d0b9cac75d120545de6253f996a",
                 "sha256:80d57177a0b7c14d4594c62bbb47fe2f6309ad3b0a34348a291d570925c97a82",
                 "sha256:132a56abba24e2e06a479d8e5db7a48271a73a215f605017bbd476d31f8e71c1",
                 "sha256:ef39c98d9b8c0736d91937d193653e47c3b19ddf4fc3bccdc5e09aaa4b0c5d21",
-<<<<<<< HEAD
-                "sha256:6276478ada411aca97c0d5104916354b3d740d368407912722bd4d11aa9ee4c2",
-                "sha256:03d5cca8618620f45fd40f827423f82b86b3a202c8d44108601b0f5f56b04299",
-                "sha256:cecbf67e81d6144a50dc615629772859463b2e4f815d0c082fa421db362f040e",
-                "sha256:de6e1cd75677423ff64712c337521e62e3a7a4fc84caabbd93207752e831a85a",
-                "sha256:2b998dc45ef5f4e5cf5248a6edfcd8d8e9fb5e35df8e4259b13a1b10eda7b16b",
-                "sha256:663f8de2b3df2e744d6e1610506e0ea4e213bde906795953c1e82279c169f0a7",
-                "sha256:9f62d21bc693f3d7d444f17ed2ad7a913b4c37c15cd807895d013c39c0517dfd",
-                "sha256:bcd5b8416e73e4b0d48afba3704d8c826414764dafaed7a1a93c442188d90ccc",
-                "sha256:55eb61aca2c883db770999f50d091ff7c14016f2769ad7bca3d9b75d1d7c1b68",
-=======
                 "sha256:f2e045224074d5664dc9cbabbf4f4d4d46f1ee90f24780e3a9a668fd096ff17f",
->>>>>>> 4b1b1820
                 "sha256:f521178e5a991ffd04182ed08f552daca1affcb826aeda0e1945cd989a9d4345",
                 "sha256:bec2bcdf7c9ce7f04d718e51887f3b05dc5c1cfaf5d2c2e9065ecddd1b2f6c9a"
             ],
@@ -781,34 +700,23 @@
                 "sha256:9fd758e5e2fe02d57860b85da34a1a1e7037155c4eadc2326fc7af02f9cae214",
                 "sha256:c315262e26d54a9684e323e37ac9254f481d57fcc4fd94002992460898ef5c04",
                 "sha256:2275a663c9e744ee4eace816ef2d446b3060554c5773a92fbc79b05bf47debda",
-<<<<<<< HEAD
-=======
                 "sha256:2710fc8d83b3352b370db932b3710033b9d630b970ff5aaa3e7458b5336e3b32",
                 "sha256:35b9c9177a9fe7288b19dd41554c9c8ca1063deb426dd5a02e7e2a7416b6bd11",
                 "sha256:3b23d63030819b7d9ac7db9360305fd1241e6870ca5b7e8d59fee4db4674a490",
->>>>>>> 4b1b1820
                 "sha256:3caa32cf807422adf33c10c88c22e9e2e08b9d9d042f12e1e25fe23113dd618f",
                 "sha256:58e19560814dabf5d788b95a13f6b98279cf41a49b1e49ee6cf6c79a57adb4c9",
-<<<<<<< HEAD
-                "sha256:a2ee8ba99d33e1a434fcd27d7d0aa7964163efeee0730fe2efc9d60edae1fc71",
-=======
                 "sha256:8044eae59301dd392fbb4a7c5d64e1aea8ef0be2540549807ecbe703d6233d68",
                 "sha256:85c108b42e47d4073344ff61d4e019f1d95bb7725ca0fe87d0a2deb237c10e49",
                 "sha256:89be1bf55e50116fe7e493a7c0c483099770dd7f81b87ac8d04a43b1a203e259",
                 "sha256:8fcdda24dddf47f716400d54fc7f75cadaaba1dd47cc127e59d752c9c0fc3c48",
->>>>>>> 4b1b1820
                 "sha256:914fbb18e29c54585e6aa39d300385f90d0fa3b3cc02ed829b08f95c1acf60c2",
                 "sha256:a2bc4e1a2e6ca3a18b2e0be6131a23af76fecb37990c159df6edc7da6df913e3",
-<<<<<<< HEAD
-                "sha256:89be1bf55e50116fe7e493a7c0c483099770dd7f81b87ac8d04a43b1a203e259",
-=======
                 "sha256:a2ee8ba99d33e1a434fcd27d7d0aa7964163efeee0730fe2efc9d60edae1fc71",
                 "sha256:b2d756620078570d3f940c84bc94dd30aa362b795cce8b2723300a8800b87f1c",
                 "sha256:c0d085c8187a1e4d3402f626c9e438b5861151ab132d8761d9c5ce6491a87761",
                 "sha256:c315262e26d54a9684e323e37ac9254f481d57fcc4fd94002992460898ef5c04",
                 "sha256:c990f2c58f7c67688e9e86e6557ed05952669ff6f1343e77b459007d85f7df00",
                 "sha256:ccbbec59bf4b74226170c54476da5780c9176bae084878fc94d9a2c841218e34",
->>>>>>> 4b1b1820
                 "sha256:dc2bed32c7b138f1331794e454a953360c8cedf3ee62ae31f063822da6007489",
                 "sha256:ddb1ae2891c8cb83a25da87a3e00111a9654fc5f0b70f18879c41aece45d6182",
                 "sha256:e070a1f91202ed34c396be5ea842b886f6fa2b90d2db437dc9fb35a26c80c060",
@@ -819,17 +727,8 @@
                 "sha256:4e0b27697fa1621c6d3d3b4edeec723c2e841285de6a8d378c1962da77b349be",
                 "sha256:e4e1c486bf226822c8dceac81d0ec59c0a2399dbd1b9e04f03c3efa3605db677",
                 "sha256:ea4d4b58f9bc34e224ef4b4604a6be03d72ef1f8c486391f970205f6733dbc46",
-<<<<<<< HEAD
-                "sha256:48cc2cfc251f04a6142badeb666d1ff49ca6fdfc303fd72579f62b768aaa52b9",
-                "sha256:85c108b42e47d4073344ff61d4e019f1d95bb7725ca0fe87d0a2deb237c10e49",
-                "sha256:35b9c9177a9fe7288b19dd41554c9c8ca1063deb426dd5a02e7e2a7416b6bd11",
-                "sha256:e42860fbe1292668b682f6dabd225fbe2a7a4fa1632f0c39881c019e93dea594",
-                "sha256:17272d06e4b2f6455ee2cbe93e8eb50d9450a5dc6223d06862ee1ea5d1235861",
-                "sha256:06f5a458624c9b0e04c0086c7f84bcc578567dab0ddc816e0476b3057b18339f"
-=======
                 "sha256:f5bd6891380e0fb5467251daf22525644fdf6afd9ae8bc2fe065c78ea1882e0d",
                 "sha256:f60b3484ce4be04f5da3777c51c5140d3fe21cdd6674f2b6568f41c8130bcdeb"
->>>>>>> 4b1b1820
             ],
             "markers": "python_version >= '2.6' and python_version not in '3.0, 3.1, 3.2, 3.3'",
             "version": "==3.9.8"
@@ -880,11 +779,7 @@
                 "pdfexport"
             ],
             "git": "https://github.com/MISP/PyMISP.git",
-<<<<<<< HEAD
-            "ref": "77e7111c29f935f5dc4790c7493a3cc91f79131e"
-=======
             "ref": "bacd4c78cd83d3bf45dcf55cd9ad3514747ac985"
->>>>>>> 4b1b1820
         },
         "pyonyphe": {
             "editable": true,
@@ -1051,51 +946,6 @@
         },
         "reportlab": {
             "hashes": [
-<<<<<<< HEAD
-                "sha256:0734f63685038e8c9dc176fa44676c660f347420b78abe1be81245c8ca48fa0d",
-                "sha256:0738973406752c9e36c066ca453b4332ceae110294e8640d2a9b3846c6c381dc",
-                "sha256:09238d17bc97d63289b9adc2e1c16699f54985bfaf6ca7c681a2b92edda3e577",
-                "sha256:124b0d449f33464d9b2132d18574d8757b613bea4090a34a99381037e7ec781d",
-                "sha256:15e696e490432aea873fe01c042b83f9df87a5cc0c225cd8240dfa80d383466d",
-                "sha256:24c55a6d8229186ebf3587d4d81ddb1b4261975f2cfeef6b8fcc259cbde49a68",
-                "sha256:26c410c6f9b9ccda0b7dc827a494fdff1c87267b7f506e2a6ec8d7ae6f41317d",
-                "sha256:35285ab45b9c5575ebe3642fc772450aa04886713e69270ef80e6589e3232d1f",
-                "sha256:4441bed8cd679c4769624a9349c31880a0769a925b5114ff79a43cac2ec25b78",
-                "sha256:52e60b52180006da54510ba8a153f278490d6d4a65c63f5240a9e788ca2db2a0",
-                "sha256:5b4c7329340bef4ee2d773ef48d022a37f6dacfeda5fa1834827d2bc83df53fe",
-                "sha256:62a8b80af9b479277f6a10db62c60b2c2d3e2e28958ad851521efbbd5659c179",
-                "sha256:67525ae908f0c9812f6bf33578805f5e50689a4ba3a0bc9730338327727b4b2a",
-                "sha256:6e49e1822c0ee2459ac358fb29b36968d839f6dcc2fd6790cd73c4527ce42b7f",
-                "sha256:6edd891881e2536c420fcda443ac693d349a27a739a79dc9d75cc80a9854be12",
-                "sha256:726c2ddf51a43c1025979f1a3e27b24d441f9cd4a017887c21321c48d401308d",
-                "sha256:7357c7286e638ac9ee572d0b86fbd84d809879ca0231112aa7cece18f9fd5b73",
-                "sha256:7c0ecfee57321dbf25e0a2957056aa24b57c9334ad5e6e044b512a22040967ef",
-                "sha256:7ea16cab0ca2a1373a78e3f723ebb53b6f8bd17b406395f3168b2549861bf763",
-                "sha256:7f283fdcd0417a43431886cb4b9adeb3c0dce6b8e701b8258d6ef73e323ee105",
-                "sha256:847164d15142652a3f11f9101603878136c6a2f663460046d08421c039f6bc7d",
-                "sha256:8499aeb496b6ff6df0602c1395b201d1b40b96d43d29e5c0805c81b55f333ef6",
-                "sha256:9894bb2f41950f2cb2d84a46b39d487fc0f8f083730bfe2120be2743b7145fd0",
-                "sha256:a4f3eec7985642f139cb9b522e5dd1581186cf9ee016853d4b3b5abf2e5b8bc4",
-                "sha256:a5ad4696987fdb42d976093e1b1a585ec2ad42634b5ce94dbb71362dcc758afb",
-                "sha256:a85b0c694104f5e45ede8172c41ba6593554df3db6c50131bb6b7d7a0866d633",
-                "sha256:a8d5bc7413a6b23c8023e2daac879986f35fd55c94ee69f5e94de2afe1a6b40e",
-                "sha256:aeaa2d1c8e4227ac80ab6768cbb7b807b2185581cb8be52026ba87289f4f8afd",
-                "sha256:b4ea035fccca8d98e2106d0d18c11bf58c1c75179c949be6ac169c362543520d",
-                "sha256:b8f4ba3560ced143835c65d18c114070dbd9caa9c7250554319f23c3caa63528",
-                "sha256:ba9bcadc5d8ea45d2b009ccff56d89f40c29b0daa373142fa758c892f1699b3d",
-                "sha256:bfde3244b5df701ccc7423d7ad8b0b5b138ee84a5aa523a25a4d22f801db7e34",
-                "sha256:c8ad3619d18b61ab024d519f3e95fac412259b4a6b074aef1b702755ebd6de38",
-                "sha256:caea1f634b89b19d9a7a474b92ce0c330aef51e8a9e57e193d77e206da4f1534",
-                "sha256:d6ef866c7783b3fedcbd4396617e18cb947349e99d04c7253dfaab0bc38f49e4",
-                "sha256:d853bffa2394bf8da27c0f94fe3121830ebd418e911f09b074d8b08b909ec5e4",
-                "sha256:d9ef21229dc82bf76f75858ee02185dd5522abd2a175c9a5cff3add9426cf98b",
-                "sha256:dc1f231ae768baf88bf462a6736e9091606c3326d3b242d22e6df6f0dd9553fc",
-                "sha256:de271298f61ce674354826b2a64f932a4f41317460be610909c213ebc44ab988",
-                "sha256:e28065627fcbed9978d6d1f9bf68b0bec5d7fa40a7ab64bda3149590d4022f91"
-            ],
-            "index": "pypi",
-            "version": "==3.5.52"
-=======
                 "sha256:0145233d3596fa5828972eb474b5a9f3fd5dea45d6f196fe006a7a7a461fcd03",
                 "sha256:04fd4a129393006c4ba9cd9fff56b78ad60fe6702326e9260f55d4abac9f1df2",
                 "sha256:067800caa12ea69e8df0a9206a7eda6697f91a33edb8413b778647d270bc9f34",
@@ -1139,7 +989,6 @@
             ],
             "index": "pypi",
             "version": "==3.5.53"
->>>>>>> 4b1b1820
         },
         "requests": {
             "extras": [
@@ -1563,19 +1412,11 @@
         },
         "pytest": {
             "hashes": [
-<<<<<<< HEAD
-                "sha256:1cd09785c0a50f9af72220dd12aa78cfa49cbffc356c61eab009ca189e018a33",
-                "sha256:d010e24666435b39a4cf48740b039885642b6c273a3f77be3e7e03554d2806b7"
-            ],
-            "index": "pypi",
-            "version": "==6.1.0"
-=======
                 "sha256:7a8190790c17d79a11f847fba0b004ee9a8122582ebff4729a082c109e81a4c9",
                 "sha256:8f593023c1a0f916110285b6efd7f99db07d59546e3d8c36fc60e2ab05d3be92"
             ],
             "index": "pypi",
             "version": "==6.1.1"
->>>>>>> 4b1b1820
         },
         "requests": {
             "extras": [
