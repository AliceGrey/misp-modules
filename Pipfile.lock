--- conflicted
+++ resolved
@@ -1,11 +1,7 @@
 {
     "_meta": {
         "hash": {
-<<<<<<< HEAD
             "sha256": "41a685412700814c27cc8835a0a650a5f44dab172239cd06a7cb02f201a63e73"
-=======
-            "sha256": "f707a3cd3025e6d0182d2a440138a9c3ab0810632aedc308274c6f9437489a87"
->>>>>>> b29658de
         },
         "pipfile-spec": 6,
         "requires": {
@@ -628,7 +624,6 @@
         },
         "pillow": {
             "hashes": [
-<<<<<<< HEAD
                 "sha256:52125833b070791fcb5710fabc640fc1df07d087fc0c0f02d3661f76c23c5b8b",
                 "sha256:ec29604081f10f16a7aea809ad42e27764188fc258b02259a03a8ff7ded3808d",
                 "sha256:a060cf8aa332052df2158e5a119303965be92c3da6f2d93b6878f0ebca80b2f6",
@@ -664,36 +659,6 @@
                 "sha256:edf31f1150778abd4322444c393ab9c7bd2af271dd4dafb4208fb613b1f3cdc9",
                 "sha256:f7e30c27477dffc3e85c2463b3e649f751789e0f6c8456099eea7ddd53be4a8a",
                 "sha256:ffe538682dc19cc542ae7c3e504fdf54ca7f86fb8a135e59dd6bc8627eae6cce"
-=======
-                "sha256:006de60d7580d81f4a1a7e9f0173dc90a932e3905cc4d47ea909bc946302311a",
-                "sha256:0a2e8d03787ec7ad71dc18aec9367c946ef8ef50e1e78c71f743bc3a770f9fae",
-                "sha256:0eeeae397e5a79dc088d8297a4c2c6f901f8fb30db47795113a4a605d0f1e5ce",
-                "sha256:11c5c6e9b02c9dac08af04f093eb5a2f84857df70a7d4a6a6ad461aca803fb9e",
-                "sha256:2fb113757a369a6cdb189f8df3226e995acfed0a8919a72416626af1a0a71140",
-                "sha256:4b0ef2470c4979e345e4e0cc1bbac65fda11d0d7b789dbac035e4c6ce3f98adb",
-                "sha256:59e903ca800c8cfd1ebe482349ec7c35687b95e98cefae213e271c8c7fffa021",
-                "sha256:5abd653a23c35d980b332bc0431d39663b1709d64142e3652890df4c9b6970f6",
-                "sha256:5f9403af9c790cc18411ea398a6950ee2def2a830ad0cfe6dc9122e6d528b302",
-                "sha256:6b4a8fd632b4ebee28282a9fef4c341835a1aa8671e2770b6f89adc8e8c2703c",
-                "sha256:6c1aca8231625115104a06e4389fcd9ec88f0c9befbabd80dc206c35561be271",
-                "sha256:795e91a60f291e75de2e20e6bdd67770f793c8605b553cb6e4387ce0cb302e09",
-                "sha256:7ba0ba61252ab23052e642abdb17fd08fdcfdbbf3b74c969a30c58ac1ade7cd3",
-                "sha256:7c9401e68730d6c4245b8e361d3d13e1035cbc94db86b49dc7da8bec235d0015",
-                "sha256:81f812d8f5e8a09b246515fac141e9d10113229bc33ea073fec11403b016bcf3",
-                "sha256:895d54c0ddc78a478c80f9c438579ac15f3e27bf442c2a9aa74d41d0e4d12544",
-                "sha256:8de332053707c80963b589b22f8e0229f1be1f3ca862a932c1bcd48dafb18dd8",
-                "sha256:92c882b70a40c79de9f5294dc99390671e07fc0b0113d472cbea3fde15db1792",
-                "sha256:95edb1ed513e68bddc2aee3de66ceaf743590bf16c023fb9977adc4be15bd3f0",
-                "sha256:b63d4ff734263ae4ce6593798bcfee6dbfb00523c82753a3a03cbc05555a9cc3",
-                "sha256:bd7bf289e05470b1bc74889d1466d9ad4a56d201f24397557b6f65c24a6844b8",
-                "sha256:cc3ea6b23954da84dbee8025c616040d9aa5eaf34ea6895a0a762ee9d3e12e11",
-                "sha256:cc9ec588c6ef3a1325fa032ec14d97b7309db493782ea8c304666fb10c3bd9a7",
-                "sha256:d3d07c86d4efa1facdf32aa878bd508c0dc4f87c48125cc16b937baa4e5b5e11",
-                "sha256:d8a96747df78cda35980905bf26e72960cba6d355ace4780d4bdde3b217cdf1e",
-                "sha256:e38d58d9138ef972fceb7aeec4be02e3f01d383723965bfcef14d174c8ccd039",
-                "sha256:eb472586374dc66b31e36e14720747595c2b265ae962987261f044e5cce644b5",
-                "sha256:fbd922f702582cb0d71ef94442bfca57624352622d75e3be7a1e7e9360b07e72"
->>>>>>> b29658de
             ],
             "index": "pypi",
             "version": "==8.0.1"
